--- conflicted
+++ resolved
@@ -89,15 +89,9 @@
                 | _ ->
                     ()
 
-<<<<<<< HEAD
-                let c = ctx.CreateTexture(V3i(realSize, 1), TextureDimension.Texture2D, TextureFormat.Rgba8, 1, 1, samples)
-                let d = ctx.CreateTexture(V3i(realSize, 1), TextureDimension.Texture2D, TextureFormat.Depth24Stencil8, 1, 1, samples)
-                let f =
-=======
                 let c = ctx.CreateTexture2D(realSize, 1, TextureFormat.Rgba8, samples)
                 let d = ctx.CreateTexture2D(realSize, 1, TextureFormat.Depth24Stencil8, samples)
                 let f = 
->>>>>>> c9b998a4
                     ctx.CreateFramebuffer(
                         fboSignature,
                         [ 0, DefaultSemantic.Colors, { texture = c; slice = 0; level = 0 } :> IFramebufferOutput ],
@@ -107,13 +101,8 @@
 
                 let f0 =
                     if samples > 1 then
-<<<<<<< HEAD
-                        let c0 = ctx.CreateTexture(V3i(realSize, 1), TextureDimension.Texture2D, TextureFormat.Rgba8, 1, 1, 1)
+                        let c0 = ctx.CreateTexture2D(realSize, 1, TextureFormat.Rgba8, 1)
                         let f0 =
-=======
-                        let c0 = ctx.CreateTexture(V3i(realSize, 0), TextureDimension.Texture2D, TextureFormat.Rgba8, 1, 1, 1)
-                        let f0 = 
->>>>>>> c9b998a4
                             ctx.CreateFramebuffer(
                                 fboSignature,
                                 [ 0, DefaultSemantic.Colors, { texture = c0; slice = 0; level = 0 } :> IFramebufferOutput ],
