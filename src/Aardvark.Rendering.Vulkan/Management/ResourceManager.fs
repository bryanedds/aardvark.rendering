--- conflicted
+++ resolved
@@ -1649,7 +1649,6 @@
         let key = (layout :> obj) :: (values |> List.map (fun (_,v) -> v :> obj))
         uniformBufferCache.GetOrCreate(key, fun cache key -> UniformBufferResource(cache, key, device, layout, writers))
 
-<<<<<<< HEAD
     member x.CreateUniformBuffer(layout : FShade.GLSL.GLSLUniformBuffer, values : SymbolDict<IMod>) =
         let provider = {
             new IUniformProvider with
@@ -1664,10 +1663,7 @@
 
         x.CreateUniformBuffer(Ag.emptyScope, layout, provider, SymDict.empty)
 
-    member x.CreateDescriptorSet(layout : DescriptorSetLayout, bindings : list<AdaptiveDescriptor>) =
-=======
     member x.CreateDescriptorSet(layout : DescriptorSetLayout, bindings : AdaptiveDescriptor[]) =
->>>>>>> 4155d2ec
         descriptorSetCache.GetOrCreate([layout :> obj; bindings :> obj], fun cache key -> new DescriptorSetResource(cache, key, layout, bindings))
         
     member x.CreateVertexInputState(program : PipelineInfo, mode : IMod<Map<Symbol, VertexInputDescription>>) =
