namespace Aardvark.Rendering.Vulkan

open System
open System.Runtime.InteropServices
open System.Runtime.CompilerServices
open Microsoft.FSharp.NativeInterop
open Aardvark.Base

#nowarn "9"
#nowarn "51"
type PFN_vkAllocationFunction = nativeint
type PFN_vkReallocationFunction = nativeint
type PFN_vkInternalAllocationNotification = nativeint
type PFN_vkInternalFreeNotification = nativeint
type PFN_vkFreeFunction = nativeint 
type PFN_vkVoidFunction = nativeint

// missing in vk.xml
type VkCmdBufferCreateFlags = uint32
type VkEventCreateFlags = uint32
type VkSemaphoreCreateFlags = uint32
type VkShaderCreateFlags = uint32
type VkShaderModuleCreateFlags = uint32
type VkMemoryMapFlags = uint32
type VkDisplayPlaneAlphaFlagsKHR = uint32
type VkDisplaySurfaceCreateFlagsKHR = uint32
type VkSwapchainCreateFlagsKHR = uint32
type VkSurfaceTransformFlagsKHR = uint32
type VkCompositeAlphaFlagsKHR = uint32
type VkPipelineLayoutCreateFlags = uint32
type VkBufferViewCreateFlags = uint32
type VkPipelineShaderStageCreateFlags = uint32
type VkDescriptorSetLayoutCreateFlags = uint32
type VkDeviceQueueCreateFlags = uint32
type VkInstanceCreateFlags = uint32
type VkImageViewCreateFlags = uint32
type VkDeviceCreateFlags = uint32
type VkFramebufferCreateFlags = uint32
type VkDescriptorPoolResetFlags = uint32
type VkPipelineVertexInputStateCreateFlags = uint32
type VkPipelineInputAssemblyStateCreateFlags = uint32
type VkPipelineTesselationStateCreateFlags = uint32
type VkPipelineViewportStateCreateFlags = uint32
type VkPipelineRasterizationStateCreateFlags = uint32
type VkPipelineMultisampleStateCreateFlags = uint32
type VkPipelineDepthStencilStateCreateFlags = uint32
type VkPipelineColorBlendStateCreateFlags = uint32
type VkPipelineDynamicStateCreateFlags = uint32
type VkPipelineCacheCreateFlags = uint32
type VkQueryPoolCreateFlags = uint32
type VkSubpassDescriptionFlags = uint32
type VkRenderPassCreateFlags = uint32
type VkSamplerCreateFlags = uint32

type VkAndroidSurfaceCreateFlagsKHR = uint32
type VkDisplayModeCreateFlagsKHR = uint32
type VkPipelineTessellationStateCreateFlags = uint32
type VkXcbSurfaceCreateFlagsKHR = uint32
type VkXlibSurfaceCreateFlagsKHR = uint32
type VkWin32SurfaceCreateFlagsKHR = uint32
type VkWaylandSurfaceCreateFlagsKHR = uint32
type VkMirSurfaceCreateFlagsKHR = uint32
type VkDebugReportFlagsEXT = uint32
type PFN_vkDebugReportCallbackEXT = nativeint

type VkInstance = nativeint
type VkPhysicalDevice = nativeint
type VkDevice = nativeint
type VkQueue = nativeint
type VkCommandBuffer = nativeint
[<StructLayout(LayoutKind.Sequential)>]
type VkDeviceMemory = 
    struct
        val mutable public Handle : uint64
        new(h) = { Handle = h }
        static member Null = VkDeviceMemory(0UL)
        member x.IsNull = x.Handle = 0UL
        member x.IsValid = x.Handle <> 0UL
    end

[<StructLayout(LayoutKind.Sequential)>]
type VkCommandPool = 
    struct
        val mutable public Handle : uint64
        new(h) = { Handle = h }
        static member Null = VkCommandPool(0UL)
        member x.IsNull = x.Handle = 0UL
        member x.IsValid = x.Handle <> 0UL
    end

[<StructLayout(LayoutKind.Sequential)>]
type VkBuffer = 
    struct
        val mutable public Handle : uint64
        new(h) = { Handle = h }
        static member Null = VkBuffer(0UL)
        member x.IsNull = x.Handle = 0UL
        member x.IsValid = x.Handle <> 0UL
    end

[<StructLayout(LayoutKind.Sequential)>]
type VkBufferView = 
    struct
        val mutable public Handle : uint64
        new(h) = { Handle = h }
        static member Null = VkBufferView(0UL)
        member x.IsNull = x.Handle = 0UL
        member x.IsValid = x.Handle <> 0UL
    end

[<StructLayout(LayoutKind.Sequential)>]
type VkImage = 
    struct
        val mutable public Handle : uint64
        new(h) = { Handle = h }
        static member Null = VkImage(0UL)
        member x.IsNull = x.Handle = 0UL
        member x.IsValid = x.Handle <> 0UL
    end

[<StructLayout(LayoutKind.Sequential)>]
type VkImageView = 
    struct
        val mutable public Handle : uint64
        new(h) = { Handle = h }
        static member Null = VkImageView(0UL)
        member x.IsNull = x.Handle = 0UL
        member x.IsValid = x.Handle <> 0UL
    end

[<StructLayout(LayoutKind.Sequential)>]
type VkShaderModule = 
    struct
        val mutable public Handle : uint64
        new(h) = { Handle = h }
        static member Null = VkShaderModule(0UL)
        member x.IsNull = x.Handle = 0UL
        member x.IsValid = x.Handle <> 0UL
    end

[<StructLayout(LayoutKind.Sequential)>]
type VkPipeline = 
    struct
        val mutable public Handle : uint64
        new(h) = { Handle = h }
        static member Null = VkPipeline(0UL)
        member x.IsNull = x.Handle = 0UL
        member x.IsValid = x.Handle <> 0UL
    end

[<StructLayout(LayoutKind.Sequential)>]
type VkPipelineLayout = 
    struct
        val mutable public Handle : uint64
        new(h) = { Handle = h }
        static member Null = VkPipelineLayout(0UL)
        member x.IsNull = x.Handle = 0UL
        member x.IsValid = x.Handle <> 0UL
    end

[<StructLayout(LayoutKind.Sequential)>]
type VkSampler = 
    struct
        val mutable public Handle : uint64
        new(h) = { Handle = h }
        static member Null = VkSampler(0UL)
        member x.IsNull = x.Handle = 0UL
        member x.IsValid = x.Handle <> 0UL
    end

[<StructLayout(LayoutKind.Sequential)>]
type VkDescriptorSet = 
    struct
        val mutable public Handle : uint64
        new(h) = { Handle = h }
        static member Null = VkDescriptorSet(0UL)
        member x.IsNull = x.Handle = 0UL
        member x.IsValid = x.Handle <> 0UL
    end

[<StructLayout(LayoutKind.Sequential)>]
type VkDescriptorSetLayout = 
    struct
        val mutable public Handle : uint64
        new(h) = { Handle = h }
        static member Null = VkDescriptorSetLayout(0UL)
        member x.IsNull = x.Handle = 0UL
        member x.IsValid = x.Handle <> 0UL
    end

[<StructLayout(LayoutKind.Sequential)>]
type VkDescriptorPool = 
    struct
        val mutable public Handle : uint64
        new(h) = { Handle = h }
        static member Null = VkDescriptorPool(0UL)
        member x.IsNull = x.Handle = 0UL
        member x.IsValid = x.Handle <> 0UL
    end

[<StructLayout(LayoutKind.Sequential)>]
type VkFence = 
    struct
        val mutable public Handle : uint64
        new(h) = { Handle = h }
        static member Null = VkFence(0UL)
        member x.IsNull = x.Handle = 0UL
        member x.IsValid = x.Handle <> 0UL
    end

[<StructLayout(LayoutKind.Sequential)>]
type VkSemaphore = 
    struct
        val mutable public Handle : uint64
        new(h) = { Handle = h }
        static member Null = VkSemaphore(0UL)
        member x.IsNull = x.Handle = 0UL
        member x.IsValid = x.Handle <> 0UL
    end

[<StructLayout(LayoutKind.Sequential)>]
type VkEvent = 
    struct
        val mutable public Handle : uint64
        new(h) = { Handle = h }
        static member Null = VkEvent(0UL)
        member x.IsNull = x.Handle = 0UL
        member x.IsValid = x.Handle <> 0UL
    end

[<StructLayout(LayoutKind.Sequential)>]
type VkQueryPool = 
    struct
        val mutable public Handle : uint64
        new(h) = { Handle = h }
        static member Null = VkQueryPool(0UL)
        member x.IsNull = x.Handle = 0UL
        member x.IsValid = x.Handle <> 0UL
    end

[<StructLayout(LayoutKind.Sequential)>]
type VkFramebuffer = 
    struct
        val mutable public Handle : uint64
        new(h) = { Handle = h }
        static member Null = VkFramebuffer(0UL)
        member x.IsNull = x.Handle = 0UL
        member x.IsValid = x.Handle <> 0UL
    end

[<StructLayout(LayoutKind.Sequential)>]
type VkRenderPass = 
    struct
        val mutable public Handle : uint64
        new(h) = { Handle = h }
        static member Null = VkRenderPass(0UL)
        member x.IsNull = x.Handle = 0UL
        member x.IsValid = x.Handle <> 0UL
    end

[<StructLayout(LayoutKind.Sequential)>]
type VkPipelineCache = 
    struct
        val mutable public Handle : uint64
        new(h) = { Handle = h }
        static member Null = VkPipelineCache(0UL)
        member x.IsNull = x.Handle = 0UL
        member x.IsValid = x.Handle <> 0UL
    end

[<StructLayout(LayoutKind.Sequential)>]
type VkDisplayKHR = 
    struct
        val mutable public Handle : uint64
        new(h) = { Handle = h }
        static member Null = VkDisplayKHR(0UL)
        member x.IsNull = x.Handle = 0UL
        member x.IsValid = x.Handle <> 0UL
    end

[<StructLayout(LayoutKind.Sequential)>]
type VkDisplayModeKHR = 
    struct
        val mutable public Handle : uint64
        new(h) = { Handle = h }
        static member Null = VkDisplayModeKHR(0UL)
        member x.IsNull = x.Handle = 0UL
        member x.IsValid = x.Handle <> 0UL
    end

[<StructLayout(LayoutKind.Sequential)>]
type VkSurfaceKHR = 
    struct
        val mutable public Handle : uint64
        new(h) = { Handle = h }
        static member Null = VkSurfaceKHR(0UL)
        member x.IsNull = x.Handle = 0UL
        member x.IsValid = x.Handle <> 0UL
    end

[<StructLayout(LayoutKind.Sequential)>]
type VkSwapchainKHR = 
    struct
        val mutable public Handle : uint64
        new(h) = { Handle = h }
        static member Null = VkSwapchainKHR(0UL)
        member x.IsNull = x.Handle = 0UL
        member x.IsValid = x.Handle <> 0UL
    end

[<StructLayout(LayoutKind.Sequential)>]
type VkDebugReportCallbackEXT = 
    struct
        val mutable public Handle : uint64
        new(h) = { Handle = h }
        static member Null = VkDebugReportCallbackEXT(0UL)
        member x.IsNull = x.Handle = 0UL
        member x.IsValid = x.Handle <> 0UL
    end


type VkSampleMask = uint32
type VkBool32 = uint32
type VkFlags = uint32
type VkDeviceSize = uint64
type VkImageLayout = 
    | Undefined = 0
    | General = 1
    | ColorAttachmentOptimal = 2
    | DepthStencilAttachmentOptimal = 3
    | DepthStencilReadOnlyOptimal = 4
    | ShaderReadOnlyOptimal = 5
    | TransferSrcOptimal = 6
    | TransferDstOptimal = 7
    | Preinitialized = 8

type VkAttachmentLoadOp = 
    | Load = 0
    | Clear = 1
    | DontCare = 2

type VkAttachmentStoreOp = 
    | Store = 0
    | DontCare = 1

type VkImageType = 
    | D1d = 0
    | D2d = 1
    | D3d = 2

type VkImageTiling = 
    | Optimal = 0
    | Linear = 1

type VkImageViewType = 
    | D1d = 0
    | D2d = 1
    | D3d = 2
    | Cube = 3
    | D1dArray = 4
    | D2dArray = 5
    | CubeArray = 6

type VkCommandBufferLevel = 
    | Primary = 0
    | Secondary = 1

type VkComponentSwizzle = 
    | Identity = 0
    | Zero = 1
    | One = 2
    | R = 3
    | G = 4
    | B = 5
    | A = 6

type VkDescriptorType = 
    | Sampler = 0
    | CombinedImageSampler = 1
    | SampledImage = 2
    | StorageImage = 3
    | UniformTexelBuffer = 4
    | StorageTexelBuffer = 5
    | UniformBuffer = 6
    | StorageBuffer = 7
    | UniformBufferDynamic = 8
    | StorageBufferDynamic = 9
    | InputAttachment = 10

type VkQueryType = 
    | Occlusion = 0
    | PipelineStatistics = 1
    | Timestamp = 2

type VkBorderColor = 
    | FloatTransparentBlack = 0
    | IntTransparentBlack = 1
    | FloatOpaqueBlack = 2
    | IntOpaqueBlack = 3
    | FloatOpaqueWhite = 4
    | IntOpaqueWhite = 5

type VkPipelineBindPoint = 
    | Graphics = 0
    | Compute = 1

type VkPipelineCacheHeaderVersion = 
    | One = 1

type VkPrimitiveTopology = 
    | PointList = 0
    | LineList = 1
    | LineStrip = 2
    | TriangleList = 3
    | TriangleStrip = 4
    | TriangleFan = 5
    | LineListWithAdjacency = 6
    | LineStripWithAdjacency = 7
    | TriangleListWithAdjacency = 8
    | TriangleStripWithAdjacency = 9
    | PatchList = 10

type VkSharingMode = 
    | Exclusive = 0
    | Concurrent = 1

type VkIndexType = 
    | Uint16 = 0
    | Uint32 = 1

type VkFilter = 
    | Nearest = 0
    | Linear = 1

type VkSamplerMipmapMode = 
    | Nearest = 0
    | Linear = 1

type VkSamplerAddressMode = 
    | Repeat = 0
    | MirroredRepeat = 1
    | ClampToEdge = 2
    | ClampToBorder = 3

type VkCompareOp = 
    | Never = 0
    | Less = 1
    | Equal = 2
    | LessOrEqual = 3
    | Greater = 4
    | NotEqual = 5
    | GreaterOrEqual = 6
    | Always = 7

type VkPolygonMode = 
    | Fill = 0
    | Line = 1
    | Point = 2

[<Flags>]
type VkCullModeFlags = 
    | None = 0
    | FrontBit = 0x00000001
    | BackBit = 0x00000002
    | FrontAndBack = 3

type VkFrontFace = 
    | CounterClockwise = 0
    | Clockwise = 1

type VkBlendFactor = 
    | Zero = 0
    | One = 1
    | SrcColor = 2
    | OneMinusSrcColor = 3
    | DstColor = 4
    | OneMinusDstColor = 5
    | SrcAlpha = 6
    | OneMinusSrcAlpha = 7
    | DstAlpha = 8
    | OneMinusDstAlpha = 9
    | ConstantColor = 10
    | OneMinusConstantColor = 11
    | ConstantAlpha = 12
    | OneMinusConstantAlpha = 13
    | SrcAlphaSaturate = 14
    | Src1Color = 15
    | OneMinusSrc1Color = 16
    | Src1Alpha = 17
    | OneMinusSrc1Alpha = 18

type VkBlendOp = 
    | Add = 0
    | Subtract = 1
    | ReverseSubtract = 2
    | Min = 3
    | Max = 4

type VkStencilOp = 
    | Keep = 0
    | Zero = 1
    | Replace = 2
    | IncrementAndClamp = 3
    | DecrementAndClamp = 4
    | Invert = 5
    | IncrementAndWrap = 6
    | DecrementAndWrap = 7

type VkLogicOp = 
    | Clear = 0
    | And = 1
    | AndReverse = 2
    | Copy = 3
    | AndInverted = 4
    | NoOp = 5
    | Xor = 6
    | Or = 7
    | Nor = 8
    | Equivalent = 9
    | Invert = 10
    | OrReverse = 11
    | CopyInverted = 12
    | OrInverted = 13
    | Nand = 14
    | Set = 15

type VkInternalAllocationType = 
    | Executable = 0

type VkSystemAllocationScope = 
    | Command = 0
    | Object = 1
    | Cache = 2
    | Device = 3
    | Instance = 4

type VkPhysicalDeviceType = 
    | Other = 0
    | IntegratedGpu = 1
    | DiscreteGpu = 2
    | VirtualGpu = 3
    | Cpu = 4

type VkVertexInputRate = 
    | Vertex = 0
    | Instance = 1

type VkFormat = 
    | Undefined = 0
    | R4g4UnormPack8 = 1
    | R4g4b4a4UnormPack16 = 2
    | B4g4r4a4UnormPack16 = 3
    | R5g6b5UnormPack16 = 4
    | B5g6r5UnormPack16 = 5
    | R5g5b5a1UnormPack16 = 6
    | B5g5r5a1UnormPack16 = 7
    | A1r5g5b5UnormPack16 = 8
    | R8Unorm = 9
    | R8Snorm = 10
    | R8Uscaled = 11
    | R8Sscaled = 12
    | R8Uint = 13
    | R8Sint = 14
    | R8Srgb = 15
    | R8g8Unorm = 16
    | R8g8Snorm = 17
    | R8g8Uscaled = 18
    | R8g8Sscaled = 19
    | R8g8Uint = 20
    | R8g8Sint = 21
    | R8g8Srgb = 22
    | R8g8b8Unorm = 23
    | R8g8b8Snorm = 24
    | R8g8b8Uscaled = 25
    | R8g8b8Sscaled = 26
    | R8g8b8Uint = 27
    | R8g8b8Sint = 28
    | R8g8b8Srgb = 29
    | B8g8r8Unorm = 30
    | B8g8r8Snorm = 31
    | B8g8r8Uscaled = 32
    | B8g8r8Sscaled = 33
    | B8g8r8Uint = 34
    | B8g8r8Sint = 35
    | B8g8r8Srgb = 36
    | R8g8b8a8Unorm = 37
    | R8g8b8a8Snorm = 38
    | R8g8b8a8Uscaled = 39
    | R8g8b8a8Sscaled = 40
    | R8g8b8a8Uint = 41
    | R8g8b8a8Sint = 42
    | R8g8b8a8Srgb = 43
    | B8g8r8a8Unorm = 44
    | B8g8r8a8Snorm = 45
    | B8g8r8a8Uscaled = 46
    | B8g8r8a8Sscaled = 47
    | B8g8r8a8Uint = 48
    | B8g8r8a8Sint = 49
    | B8g8r8a8Srgb = 50
    | A8b8g8r8UnormPack32 = 51
    | A8b8g8r8SnormPack32 = 52
    | A8b8g8r8UscaledPack32 = 53
    | A8b8g8r8SscaledPack32 = 54
    | A8b8g8r8UintPack32 = 55
    | A8b8g8r8SintPack32 = 56
    | A8b8g8r8SrgbPack32 = 57
    | A2r10g10b10UnormPack32 = 58
    | A2r10g10b10SnormPack32 = 59
    | A2r10g10b10UscaledPack32 = 60
    | A2r10g10b10SscaledPack32 = 61
    | A2r10g10b10UintPack32 = 62
    | A2r10g10b10SintPack32 = 63
    | A2b10g10r10UnormPack32 = 64
    | A2b10g10r10SnormPack32 = 65
    | A2b10g10r10UscaledPack32 = 66
    | A2b10g10r10SscaledPack32 = 67
    | A2b10g10r10UintPack32 = 68
    | A2b10g10r10SintPack32 = 69
    | R16Unorm = 70
    | R16Snorm = 71
    | R16Uscaled = 72
    | R16Sscaled = 73
    | R16Uint = 74
    | R16Sint = 75
    | R16Sfloat = 76
    | R16g16Unorm = 77
    | R16g16Snorm = 78
    | R16g16Uscaled = 79
    | R16g16Sscaled = 80
    | R16g16Uint = 81
    | R16g16Sint = 82
    | R16g16Sfloat = 83
    | R16g16b16Unorm = 84
    | R16g16b16Snorm = 85
    | R16g16b16Uscaled = 86
    | R16g16b16Sscaled = 87
    | R16g16b16Uint = 88
    | R16g16b16Sint = 89
    | R16g16b16Sfloat = 90
    | R16g16b16a16Unorm = 91
    | R16g16b16a16Snorm = 92
    | R16g16b16a16Uscaled = 93
    | R16g16b16a16Sscaled = 94
    | R16g16b16a16Uint = 95
    | R16g16b16a16Sint = 96
    | R16g16b16a16Sfloat = 97
    | R32Uint = 98
    | R32Sint = 99
    | R32Sfloat = 100
    | R32g32Uint = 101
    | R32g32Sint = 102
    | R32g32Sfloat = 103
    | R32g32b32Uint = 104
    | R32g32b32Sint = 105
    | R32g32b32Sfloat = 106
    | R32g32b32a32Uint = 107
    | R32g32b32a32Sint = 108
    | R32g32b32a32Sfloat = 109
    | R64Uint = 110
    | R64Sint = 111
    | R64Sfloat = 112
    | R64g64Uint = 113
    | R64g64Sint = 114
    | R64g64Sfloat = 115
    | R64g64b64Uint = 116
    | R64g64b64Sint = 117
    | R64g64b64Sfloat = 118
    | R64g64b64a64Uint = 119
    | R64g64b64a64Sint = 120
    | R64g64b64a64Sfloat = 121
    | B10g11r11UfloatPack32 = 122
    | E5b9g9r9UfloatPack32 = 123
    | D16Unorm = 124
    | X8D24UnormPack32 = 125
    | D32Sfloat = 126
    | S8Uint = 127
    | D16UnormS8Uint = 128
    | D24UnormS8Uint = 129
    | D32SfloatS8Uint = 130
    | Bc1RgbUnormBlock = 131
    | Bc1RgbSrgbBlock = 132
    | Bc1RgbaUnormBlock = 133
    | Bc1RgbaSrgbBlock = 134
    | Bc2UnormBlock = 135
    | Bc2SrgbBlock = 136
    | Bc3UnormBlock = 137
    | Bc3SrgbBlock = 138
    | Bc4UnormBlock = 139
    | Bc4SnormBlock = 140
    | Bc5UnormBlock = 141
    | Bc5SnormBlock = 142
    | Bc6hUfloatBlock = 143
    | Bc6hSfloatBlock = 144
    | Bc7UnormBlock = 145
    | Bc7SrgbBlock = 146
    | Etc2R8g8b8UnormBlock = 147
    | Etc2R8g8b8SrgbBlock = 148
    | Etc2R8g8b8a1UnormBlock = 149
    | Etc2R8g8b8a1SrgbBlock = 150
    | Etc2R8g8b8a8UnormBlock = 151
    | Etc2R8g8b8a8SrgbBlock = 152
    | EacR11UnormBlock = 153
    | EacR11SnormBlock = 154
    | EacR11g11UnormBlock = 155
    | EacR11g11SnormBlock = 156
    | Astc44UnormBlock = 157
    | Astc44SrgbBlock = 158
    | Astc54UnormBlock = 159
    | Astc54SrgbBlock = 160
    | Astc55UnormBlock = 161
    | Astc55SrgbBlock = 162
    | Astc65UnormBlock = 163
    | Astc65SrgbBlock = 164
    | Astc66UnormBlock = 165
    | Astc66SrgbBlock = 166
    | Astc85UnormBlock = 167
    | Astc85SrgbBlock = 168
    | Astc86UnormBlock = 169
    | Astc86SrgbBlock = 170
    | Astc88UnormBlock = 171
    | Astc88SrgbBlock = 172
    | Astc105UnormBlock = 173
    | Astc105SrgbBlock = 174
    | Astc106UnormBlock = 175
    | Astc106SrgbBlock = 176
    | Astc108UnormBlock = 177
    | Astc108SrgbBlock = 178
    | Astc1010UnormBlock = 179
    | Astc1010SrgbBlock = 180
    | Astc1210UnormBlock = 181
    | Astc1210SrgbBlock = 182
    | Astc1212UnormBlock = 183
    | Astc1212SrgbBlock = 184

type VkStructureType = 
    | ApplicationInfo = 0
    | InstanceCreateInfo = 1
    | DeviceQueueCreateInfo = 2
    | DeviceCreateInfo = 3
    | SubmitInfo = 4
    | MemoryAllocateInfo = 5
    | MappedMemoryRange = 6
    | BindSparseInfo = 7
    | FenceCreateInfo = 8
    | SemaphoreCreateInfo = 9
    | EventCreateInfo = 10
    | QueryPoolCreateInfo = 11
    | BufferCreateInfo = 12
    | BufferViewCreateInfo = 13
    | ImageCreateInfo = 14
    | ImageViewCreateInfo = 15
    | ShaderModuleCreateInfo = 16
    | PipelineCacheCreateInfo = 17
    | PipelineShaderStageCreateInfo = 18
    | PipelineVertexInputStateCreateInfo = 19
    | PipelineInputAssemblyStateCreateInfo = 20
    | PipelineTessellationStateCreateInfo = 21
    | PipelineViewportStateCreateInfo = 22
    | PipelineRasterizationStateCreateInfo = 23
    | PipelineMultisampleStateCreateInfo = 24
    | PipelineDepthStencilStateCreateInfo = 25
    | PipelineColorBlendStateCreateInfo = 26
    | PipelineDynamicStateCreateInfo = 27
    | GraphicsPipelineCreateInfo = 28
    | ComputePipelineCreateInfo = 29
    | PipelineLayoutCreateInfo = 30
    | SamplerCreateInfo = 31
    | DescriptorSetLayoutCreateInfo = 32
    | DescriptorPoolCreateInfo = 33
    | DescriptorSetAllocateInfo = 34
    | WriteDescriptorSet = 35
    | CopyDescriptorSet = 36
    | FramebufferCreateInfo = 37
    | RenderPassCreateInfo = 38
    | CommandPoolCreateInfo = 39
    | CommandBufferAllocateInfo = 40
    | CommandBufferInheritanceInfo = 41
    | CommandBufferBeginInfo = 42
    | RenderPassBeginInfo = 43
    | BufferMemoryBarrier = 44
    | ImageMemoryBarrier = 45
    | MemoryBarrier = 46
    | LoaderInstanceCreateInfo = 47
    | LoaderDeviceCreateInfo = 48

type VkSubpassContents = 
    | Inline = 0
    | SecondaryCommandBuffers = 1

type VkResult = 
    | VkSuccess = 0
    | VkNotReady = 1
    | VkTimeout = 2
    | VkEventSet = 3
    | VkEventReset = 4
    | VkIncomplete = 5
    | VkErrorOutOfHostMemory = -1
    | VkErrorOutOfDeviceMemory = -2
    | VkErrorInitializationFailed = -3
    | VkErrorDeviceLost = -4
    | VkErrorMemoryMapFailed = -5
    | VkErrorLayerNotPresent = -6
    | VkErrorExtensionNotPresent = -7
    | VkErrorFeatureNotPresent = -8
    | VkErrorIncompatibleDriver = -9
    | VkErrorTooManyObjects = -10
    | VkErrorFormatNotSupported = -11

type VkDynamicState = 
    | Viewport = 0
    | Scissor = 1
    | LineWidth = 2
    | DepthBias = 3
    | BlendConstants = 4
    | DepthBounds = 5
    | StencilCompareMask = 6
    | StencilWriteMask = 7
    | StencilReference = 8

[<Flags>]
type VkQueueFlags = 
    | None = 0
    | GraphicsBit = 0x00000001
    | ComputeBit = 0x00000002
    | TransferBit = 0x00000004
    | SparseBindingBit = 0x00000008

[<Flags>]
type VkMemoryPropertyFlags = 
    | None = 0
    | DeviceLocalBit = 0x00000001
    | HostVisibleBit = 0x00000002
    | HostCoherentBit = 0x00000004
    | HostCachedBit = 0x00000008
    | LazilyAllocatedBit = 0x00000010

[<Flags>]
type VkMemoryHeapFlags = 
    | None = 0
    | DeviceLocalBit = 0x00000001

[<Flags>]
type VkAccessFlags = 
    | None = 0
    | IndirectCommandReadBit = 0x00000001
    | IndexReadBit = 0x00000002
    | VertexAttributeReadBit = 0x00000004
    | UniformReadBit = 0x00000008
    | InputAttachmentReadBit = 0x00000010
    | ShaderReadBit = 0x00000020
    | ShaderWriteBit = 0x00000040
    | ColorAttachmentReadBit = 0x00000080
    | ColorAttachmentWriteBit = 0x00000100
    | DepthStencilAttachmentReadBit = 0x00000200
    | DepthStencilAttachmentWriteBit = 0x00000400
    | TransferReadBit = 0x00000800
    | TransferWriteBit = 0x00001000
    | HostReadBit = 0x00002000
    | HostWriteBit = 0x00004000
    | MemoryReadBit = 0x00008000
    | MemoryWriteBit = 0x00010000

[<Flags>]
type VkBufferUsageFlags = 
    | None = 0
    | TransferSrcBit = 0x00000001
    | TransferDstBit = 0x00000002
    | UniformTexelBufferBit = 0x00000004
    | StorageTexelBufferBit = 0x00000008
    | UniformBufferBit = 0x00000010
    | StorageBufferBit = 0x00000020
    | IndexBufferBit = 0x00000040
    | VertexBufferBit = 0x00000080
    | IndirectBufferBit = 0x00000100

[<Flags>]
type VkBufferCreateFlags = 
    | None = 0
    | SparseBindingBit = 0x00000001
    | SparseResidencyBit = 0x00000002
    | SparseAliasedBit = 0x00000004

[<Flags>]
type VkShaderStageFlags = 
    | None = 0
    | VertexBit = 0x00000001
    | TessellationControlBit = 0x00000002
    | TessellationEvaluationBit = 0x00000004
    | GeometryBit = 0x00000008
    | FragmentBit = 0x00000010
    | ComputeBit = 0x00000020
    | AllGraphics = 31
    | All = 2147483647

[<Flags>]
type VkImageUsageFlags = 
    | None = 0
    | TransferSrcBit = 0x00000001
    | TransferDstBit = 0x00000002
    | SampledBit = 0x00000004
    | StorageBit = 0x00000008
    | ColorAttachmentBit = 0x00000010
    | DepthStencilAttachmentBit = 0x00000020
    | TransientAttachmentBit = 0x00000040
    | InputAttachmentBit = 0x00000080

[<Flags>]
type VkImageCreateFlags = 
    | None = 0
    | SparseBindingBit = 0x00000001
    | SparseResidencyBit = 0x00000002
    | SparseAliasedBit = 0x00000004
    | MutableFormatBit = 0x00000008
    | CubeCompatibleBit = 0x00000010

[<Flags>]
type VkPipelineCreateFlags = 
    | None = 0
    | DisableOptimizationBit = 0x00000001
    | AllowDerivativesBit = 0x00000002
    | DerivativeBit = 0x00000004

[<Flags>]
type VkColorComponentFlags = 
    | None = 0
    | RBit = 0x00000001
    | GBit = 0x00000002
    | BBit = 0x00000004
    | ABit = 0x00000008

[<Flags>]
type VkFenceCreateFlags = 
    | None = 0
    | SignaledBit = 0x00000001

[<Flags>]
type VkFormatFeatureFlags = 
    | None = 0
    | SampledImageBit = 0x00000001
    | StorageImageBit = 0x00000002
    | StorageImageAtomicBit = 0x00000004
    | UniformTexelBufferBit = 0x00000008
    | StorageTexelBufferBit = 0x00000010
    | StorageTexelBufferAtomicBit = 0x00000020
    | VertexBufferBit = 0x00000040
    | ColorAttachmentBit = 0x00000080
    | ColorAttachmentBlendBit = 0x00000100
    | DepthStencilAttachmentBit = 0x00000200
    | BlitSrcBit = 0x00000400
    | BlitDstBit = 0x00000800
    | SampledImageFilterLinearBit = 0x00001000

[<Flags>]
type VkQueryControlFlags = 
    | None = 0
    | PreciseBit = 0x00000001

[<Flags>]
type VkQueryResultFlags = 
    | None = 0
    | D64Bit = 0x00000001
    | WaitBit = 0x00000002
    | WithAvailabilityBit = 0x00000004
    | PartialBit = 0x00000008

[<Flags>]
type VkCommandBufferUsageFlags = 
    | None = 0
    | OneTimeSubmitBit = 0x00000001
    | RenderPassContinueBit = 0x00000002
    | SimultaneousUseBit = 0x00000004

[<Flags>]
type VkQueryPipelineStatisticFlags = 
    | None = 0
    | InputAssemblyVerticesBit = 0x00000001
    | InputAssemblyPrimitivesBit = 0x00000002
    | VertexShaderInvocationsBit = 0x00000004
    | GeometryShaderInvocationsBit = 0x00000008
    | GeometryShaderPrimitivesBit = 0x00000010
    | ClippingInvocationsBit = 0x00000020
    | ClippingPrimitivesBit = 0x00000040
    | FragmentShaderInvocationsBit = 0x00000080
    | TessellationControlShaderPatchesBit = 0x00000100
    | TessellationEvaluationShaderInvocationsBit = 0x00000200
    | ComputeShaderInvocationsBit = 0x00000400

[<Flags>]
type VkImageAspectFlags = 
    | None = 0
    | ColorBit = 0x00000001
    | DepthBit = 0x00000002
    | StencilBit = 0x00000004
    | MetadataBit = 0x00000008

[<Flags>]
type VkSparseImageFormatFlags = 
    | None = 0
    | SingleMiptailBit = 0x00000001
    | AlignedMipSizeBit = 0x00000002
    | NonstandardBlockSizeBit = 0x00000004

[<Flags>]
type VkSparseMemoryBindFlags = 
    | None = 0
    | MetadataBit = 0x00000001

[<Flags>]
type VkPipelineStageFlags = 
    | None = 0
    | TopOfPipeBit = 0x00000001
    | DrawIndirectBit = 0x00000002
    | VertexInputBit = 0x00000004
    | VertexShaderBit = 0x00000008
    | TessellationControlShaderBit = 0x00000010
    | TessellationEvaluationShaderBit = 0x00000020
    | GeometryShaderBit = 0x00000040
    | FragmentShaderBit = 0x00000080
    | EarlyFragmentTestsBit = 0x00000100
    | LateFragmentTestsBit = 0x00000200
    | ColorAttachmentOutputBit = 0x00000400
    | ComputeShaderBit = 0x00000800
    | TransferBit = 0x00001000
    | BottomOfPipeBit = 0x00002000
    | HostBit = 0x00004000
    | AllGraphicsBit = 0x00008000
    | AllCommandsBit = 0x00010000

[<Flags>]
type VkCommandPoolCreateFlags = 
    | None = 0
    | TransientBit = 0x00000001
    | ResetCommandBufferBit = 0x00000002

[<Flags>]
type VkCommandPoolResetFlags = 
    | None = 0
    | ReleaseResourcesBit = 0x00000001

[<Flags>]
type VkCommandBufferResetFlags = 
    | None = 0
    | ReleaseResourcesBit = 0x00000001

[<Flags>]
type VkSampleCountFlags = 
    | None = 0
    | D1Bit = 0x00000001
    | D2Bit = 0x00000002
    | D4Bit = 0x00000004
    | D8Bit = 0x00000008
    | D16Bit = 0x00000010
    | D32Bit = 0x00000020
    | D64Bit = 0x00000040

[<Flags>]
type VkAttachmentDescriptionFlags = 
    | None = 0
    | MayAliasBit = 0x00000001

[<Flags>]
type VkStencilFaceFlags = 
    | None = 0
    | FrontBit = 0x00000001
    | BackBit = 0x00000002
    | VkStencilFrontAndBack = 3

[<Flags>]
type VkDescriptorPoolCreateFlags = 
    | None = 0
    | FreeDescriptorSetBit = 0x00000001

[<Flags>]
type VkDependencyFlags = 
    | None = 0
    | ByRegionBit = 0x00000001

type VkPresentModeKHR = 
    | VkPresentModeImmediateKhr = 0
    | VkPresentModeMailboxKhr = 1
    | VkPresentModeFifoKhr = 2
    | VkPresentModeFifoRelaxedKhr = 3

type VkColorSpaceKHR = 
    | VkColorspaceSrgbNonlinearKhr = 0

[<Flags>]
type VkDisplayPlaneAlphaFlagBitsKHR = 
    | None = 0
    | VkDisplayPlaneAlphaOpaqueBitKhr = 0x00000001
    | VkDisplayPlaneAlphaGlobalBitKhr = 0x00000002
    | VkDisplayPlaneAlphaPerPixelBitKhr = 0x00000004
    | VkDisplayPlaneAlphaPerPixelPremultipliedBitKhr = 0x00000008

[<Flags>]
type VkCompositeAlphaFlagBitsKHR = 
    | None = 0
    | VkCompositeAlphaOpaqueBitKhr = 0x00000001
    | VkCompositeAlphaPreMultipliedBitKhr = 0x00000002
    | VkCompositeAlphaPostMultipliedBitKhr = 0x00000004
    | VkCompositeAlphaInheritBitKhr = 0x00000008

[<Flags>]
type VkSurfaceTransformFlagBitsKHR = 
    | None = 0
    | VkSurfaceTransformIdentityBitKhr = 0x00000001
    | VkSurfaceTransformRotate90BitKhr = 0x00000002
    | VkSurfaceTransformRotate180BitKhr = 0x00000004
    | VkSurfaceTransformRotate270BitKhr = 0x00000008
    | VkSurfaceTransformHorizontalMirrorBitKhr = 0x00000010
    | VkSurfaceTransformHorizontalMirrorRotate90BitKhr = 0x00000020
    | VkSurfaceTransformHorizontalMirrorRotate180BitKhr = 0x00000040
    | VkSurfaceTransformHorizontalMirrorRotate270BitKhr = 0x00000080
    | VkSurfaceTransformInheritBitKhr = 0x00000100

[<Flags>]
type VkDebugReportFlagBitsEXT = 
    | None = 0
    | VkDebugReportInformationBitExt = 0x00000001
    | VkDebugReportWarningBitExt = 0x00000002
    | VkDebugReportPerformanceWarningBitExt = 0x00000004
    | VkDebugReportErrorBitExt = 0x00000008
    | VkDebugReportDebugBitExt = 0x00000010

type VkDebugReportObjectTypeEXT = 
    | VkDebugReportObjectTypeUnknownExt = 0
    | VkDebugReportObjectTypeInstanceExt = 1
    | VkDebugReportObjectTypePhysicalDeviceExt = 2
    | VkDebugReportObjectTypeDeviceExt = 3
    | VkDebugReportObjectTypeQueueExt = 4
    | VkDebugReportObjectTypeSemaphoreExt = 5
    | VkDebugReportObjectTypeCommandBufferExt = 6
    | VkDebugReportObjectTypeFenceExt = 7
    | VkDebugReportObjectTypeDeviceMemoryExt = 8
    | VkDebugReportObjectTypeBufferExt = 9
    | VkDebugReportObjectTypeImageExt = 10
    | VkDebugReportObjectTypeEventExt = 11
    | VkDebugReportObjectTypeQueryPoolExt = 12
    | VkDebugReportObjectTypeBufferViewExt = 13
    | VkDebugReportObjectTypeImageViewExt = 14
    | VkDebugReportObjectTypeShaderModuleExt = 15
    | VkDebugReportObjectTypePipelineCacheExt = 16
    | VkDebugReportObjectTypePipelineLayoutExt = 17
    | VkDebugReportObjectTypeRenderPassExt = 18
    | VkDebugReportObjectTypePipelineExt = 19
    | VkDebugReportObjectTypeDescriptorSetLayoutExt = 20
    | VkDebugReportObjectTypeSamplerExt = 21
    | VkDebugReportObjectTypeDescriptorPoolExt = 22
    | VkDebugReportObjectTypeDescriptorSetExt = 23
    | VkDebugReportObjectTypeFramebufferExt = 24
    | VkDebugReportObjectTypeCommandPoolExt = 25
    | VkDebugReportObjectTypeSurfaceKhrExt = 26
    | VkDebugReportObjectTypeSwapchainKhrExt = 27
    | VkDebugReportObjectTypeDebugReportExt = 28

type VkDebugReportErrorEXT = 
    | VkDebugReportErrorNoneExt = 0
    | VkDebugReportErrorCallbackRefExt = 1

[<StructLayout(LayoutKind.Sequential)>]
type VkAllocationCallbacks = 
    struct
        val mutable public pUserData : nativeint
        val mutable public pfnAllocation : PFN_vkAllocationFunction
        val mutable public pfnReallocation : PFN_vkReallocationFunction
        val mutable public pfnFree : PFN_vkFreeFunction
        val mutable public pfnInternalAllocation : PFN_vkInternalAllocationNotification
        val mutable public pfnInternalFree : PFN_vkInternalFreeNotification

        new(pUserData : nativeint, pfnAllocation : PFN_vkAllocationFunction, pfnReallocation : PFN_vkReallocationFunction, pfnFree : PFN_vkFreeFunction, pfnInternalAllocation : PFN_vkInternalAllocationNotification, pfnInternalFree : PFN_vkInternalFreeNotification) = { pUserData = pUserData; pfnAllocation = pfnAllocation; pfnReallocation = pfnReallocation; pfnFree = pfnFree; pfnInternalAllocation = pfnInternalAllocation; pfnInternalFree = pfnInternalFree }
        override x.ToString() =
            sprintf "VkAllocationCallbacks { pUserData = %A; pfnAllocation = %A; pfnReallocation = %A; pfnFree = %A; pfnInternalAllocation = %A; pfnInternalFree = %A }" x.pUserData x.pfnAllocation x.pfnReallocation x.pfnFree x.pfnInternalAllocation x.pfnInternalFree
    end

[<StructLayout(LayoutKind.Sequential)>]
type VkAndroidSurfaceCreateInfoKHR = 
    struct
        val mutable public sType : VkStructureType
        val mutable public pNext : nativeint
        val mutable public flags : VkAndroidSurfaceCreateFlagsKHR
        val mutable public window : nativeptr<nativeint>

        new(sType : VkStructureType, pNext : nativeint, flags : VkAndroidSurfaceCreateFlagsKHR, window : nativeptr<nativeint>) = { sType = sType; pNext = pNext; flags = flags; window = window }
        override x.ToString() =
            sprintf "VkAndroidSurfaceCreateInfoKHR { sType = %A; pNext = %A; flags = %A; window = %A }" x.sType x.pNext x.flags x.window
    end

[<StructLayout(LayoutKind.Sequential)>]
type VkApplicationInfo = 
    struct
        val mutable public sType : VkStructureType
        val mutable public pNext : nativeint
        val mutable public pApplicationName : cstr
        val mutable public applicationVersion : uint32
        val mutable public pEngineName : cstr
        val mutable public engineVersion : uint32
        val mutable public apiVersion : uint32

        new(sType : VkStructureType, pNext : nativeint, pApplicationName : cstr, applicationVersion : uint32, pEngineName : cstr, engineVersion : uint32, apiVersion : uint32) = { sType = sType; pNext = pNext; pApplicationName = pApplicationName; applicationVersion = applicationVersion; pEngineName = pEngineName; engineVersion = engineVersion; apiVersion = apiVersion }
        override x.ToString() =
            sprintf "VkApplicationInfo { sType = %A; pNext = %A; pApplicationName = %A; applicationVersion = %A; pEngineName = %A; engineVersion = %A; apiVersion = %A }" x.sType x.pNext x.pApplicationName x.applicationVersion x.pEngineName x.engineVersion x.apiVersion
    end

[<StructLayout(LayoutKind.Sequential)>]
type VkAttachmentDescription = 
    struct
        val mutable public flags : VkAttachmentDescriptionFlags
        val mutable public format : VkFormat
        val mutable public samples : VkSampleCountFlags
        val mutable public loadOp : VkAttachmentLoadOp
        val mutable public storeOp : VkAttachmentStoreOp
        val mutable public stencilLoadOp : VkAttachmentLoadOp
        val mutable public stencilStoreOp : VkAttachmentStoreOp
        val mutable public initialLayout : VkImageLayout
        val mutable public finalLayout : VkImageLayout

        new(flags : VkAttachmentDescriptionFlags, format : VkFormat, samples : VkSampleCountFlags, loadOp : VkAttachmentLoadOp, storeOp : VkAttachmentStoreOp, stencilLoadOp : VkAttachmentLoadOp, stencilStoreOp : VkAttachmentStoreOp, initialLayout : VkImageLayout, finalLayout : VkImageLayout) = { flags = flags; format = format; samples = samples; loadOp = loadOp; storeOp = storeOp; stencilLoadOp = stencilLoadOp; stencilStoreOp = stencilStoreOp; initialLayout = initialLayout; finalLayout = finalLayout }
        override x.ToString() =
            sprintf "VkAttachmentDescription { flags = %A; format = %A; samples = %A; loadOp = %A; storeOp = %A; stencilLoadOp = %A; stencilStoreOp = %A; initialLayout = %A; finalLayout = %A }" x.flags x.format x.samples x.loadOp x.storeOp x.stencilLoadOp x.stencilStoreOp x.initialLayout x.finalLayout
    end

[<StructLayout(LayoutKind.Sequential)>]
type VkAttachmentReference = 
    struct
        val mutable public attachment : uint32
        val mutable public layout : VkImageLayout

        new(attachment : uint32, layout : VkImageLayout) = { attachment = attachment; layout = layout }
        override x.ToString() =
            sprintf "VkAttachmentReference { attachment = %A; layout = %A }" x.attachment x.layout
    end

[<StructLayout(LayoutKind.Sequential)>]
type VkSparseMemoryBind = 
    struct
        val mutable public resourceOffset : VkDeviceSize
        val mutable public size : VkDeviceSize
        val mutable public memory : VkDeviceMemory
        val mutable public memoryOffset : VkDeviceSize
        val mutable public flags : VkSparseMemoryBindFlags

        new(resourceOffset : VkDeviceSize, size : VkDeviceSize, memory : VkDeviceMemory, memoryOffset : VkDeviceSize, flags : VkSparseMemoryBindFlags) = { resourceOffset = resourceOffset; size = size; memory = memory; memoryOffset = memoryOffset; flags = flags }
        override x.ToString() =
            sprintf "VkSparseMemoryBind { resourceOffset = %A; size = %A; memory = %A; memoryOffset = %A; flags = %A }" x.resourceOffset x.size x.memory x.memoryOffset x.flags
    end

[<StructLayout(LayoutKind.Sequential)>]
type VkSparseBufferMemoryBindInfo = 
    struct
        val mutable public buffer : VkBuffer
        val mutable public bindCount : uint32
        val mutable public pBinds : nativeptr<VkSparseMemoryBind>

        new(buffer : VkBuffer, bindCount : uint32, pBinds : nativeptr<VkSparseMemoryBind>) = { buffer = buffer; bindCount = bindCount; pBinds = pBinds }
        override x.ToString() =
            sprintf "VkSparseBufferMemoryBindInfo { buffer = %A; bindCount = %A; pBinds = %A }" x.buffer x.bindCount x.pBinds
    end

[<StructLayout(LayoutKind.Sequential)>]
type VkSparseImageOpaqueMemoryBindInfo = 
    struct
        val mutable public image : VkImage
        val mutable public bindCount : uint32
        val mutable public pBinds : nativeptr<VkSparseMemoryBind>

        new(image : VkImage, bindCount : uint32, pBinds : nativeptr<VkSparseMemoryBind>) = { image = image; bindCount = bindCount; pBinds = pBinds }
        override x.ToString() =
            sprintf "VkSparseImageOpaqueMemoryBindInfo { image = %A; bindCount = %A; pBinds = %A }" x.image x.bindCount x.pBinds
    end

[<StructLayout(LayoutKind.Sequential)>]
type VkImageSubresource = 
    struct
        val mutable public aspectMask : VkImageAspectFlags
        val mutable public mipLevel : uint32
        val mutable public arrayLayer : uint32

        new(aspectMask : VkImageAspectFlags, mipLevel : uint32, arrayLayer : uint32) = { aspectMask = aspectMask; mipLevel = mipLevel; arrayLayer = arrayLayer }
        override x.ToString() =
            sprintf "VkImageSubresource { aspectMask = %A; mipLevel = %A; arrayLayer = %A }" x.aspectMask x.mipLevel x.arrayLayer
    end

[<StructLayout(LayoutKind.Sequential)>]
type VkOffset3D = 
    struct
        val mutable public x : int
        val mutable public y : int
        val mutable public z : int

        new(x : int, y : int, z : int) = { x = x; y = y; z = z }
        override x.ToString() =
            sprintf "VkOffset3D { x = %A; y = %A; z = %A }" x.x x.y x.z
    end

[<StructLayout(LayoutKind.Explicit, Size = 24)>]
type VkOffset3D_2 =
    struct
        member x.Item
            with get (i : int) : VkOffset3D =
                if i < 0 || i > 1 then raise <| IndexOutOfRangeException()
                let ptr = &&x |> NativePtr.toNativeInt |> NativePtr.ofNativeInt
                NativePtr.get ptr i
            and set (i : int) (value : VkOffset3D) =
                if i < 0 || i > 1 then raise <| IndexOutOfRangeException()
                let ptr = &&x |> NativePtr.toNativeInt |> NativePtr.ofNativeInt
                NativePtr.set ptr i value

        member x.Length = 2

        interface System.Collections.IEnumerable with
            member x.GetEnumerator() = let x = x in (Seq.init 2 (fun i -> x.[i])).GetEnumerator() :> System.Collections.IEnumerator
        interface System.Collections.Generic.IEnumerable<VkOffset3D> with
            member x.GetEnumerator() = let x = x in (Seq.init 2 (fun i -> x.[i])).GetEnumerator()
    end

[<StructLayout(LayoutKind.Sequential)>]
type VkExtent3D = 
    struct
        val mutable public width : uint32
        val mutable public height : uint32
        val mutable public depth : uint32

        new(width : uint32, height : uint32, depth : uint32) = { width = width; height = height; depth = depth }
        new(w : int, h : int, d : int) = VkExtent3D(uint32 w,uint32 h,uint32 d)
        override x.ToString() =
            sprintf "VkExtent3D { width = %A; height = %A; depth = %A }" x.width x.height x.depth
    end

[<StructLayout(LayoutKind.Sequential)>]
type VkSparseImageMemoryBind = 
    struct
        val mutable public subresource : VkImageSubresource
        val mutable public offset : VkOffset3D
        val mutable public extent : VkExtent3D
        val mutable public memory : VkDeviceMemory
        val mutable public memoryOffset : VkDeviceSize
        val mutable public flags : VkSparseMemoryBindFlags

        new(subresource : VkImageSubresource, offset : VkOffset3D, extent : VkExtent3D, memory : VkDeviceMemory, memoryOffset : VkDeviceSize, flags : VkSparseMemoryBindFlags) = { subresource = subresource; offset = offset; extent = extent; memory = memory; memoryOffset = memoryOffset; flags = flags }
        override x.ToString() =
            sprintf "VkSparseImageMemoryBind { subresource = %A; offset = %A; extent = %A; memory = %A; memoryOffset = %A; flags = %A }" x.subresource x.offset x.extent x.memory x.memoryOffset x.flags
    end

[<StructLayout(LayoutKind.Sequential)>]
type VkSparseImageMemoryBindInfo = 
    struct
        val mutable public image : VkImage
        val mutable public bindCount : uint32
        val mutable public pBinds : nativeptr<VkSparseImageMemoryBind>

        new(image : VkImage, bindCount : uint32, pBinds : nativeptr<VkSparseImageMemoryBind>) = { image = image; bindCount = bindCount; pBinds = pBinds }
        override x.ToString() =
            sprintf "VkSparseImageMemoryBindInfo { image = %A; bindCount = %A; pBinds = %A }" x.image x.bindCount x.pBinds
    end

[<StructLayout(LayoutKind.Sequential)>]
type VkBindSparseInfo = 
    struct
        val mutable public sType : VkStructureType
        val mutable public pNext : nativeint
        val mutable public waitSemaphoreCount : uint32
        val mutable public pWaitSemaphores : nativeptr<VkSemaphore>
        val mutable public bufferBindCount : uint32
        val mutable public pBufferBinds : nativeptr<VkSparseBufferMemoryBindInfo>
        val mutable public imageOpaqueBindCount : uint32
        val mutable public pImageOpaqueBinds : nativeptr<VkSparseImageOpaqueMemoryBindInfo>
        val mutable public imageBindCount : uint32
        val mutable public pImageBinds : nativeptr<VkSparseImageMemoryBindInfo>
        val mutable public signalSemaphoreCount : uint32
        val mutable public pSignalSemaphores : nativeptr<VkSemaphore>

        new(sType : VkStructureType, pNext : nativeint, waitSemaphoreCount : uint32, pWaitSemaphores : nativeptr<VkSemaphore>, bufferBindCount : uint32, pBufferBinds : nativeptr<VkSparseBufferMemoryBindInfo>, imageOpaqueBindCount : uint32, pImageOpaqueBinds : nativeptr<VkSparseImageOpaqueMemoryBindInfo>, imageBindCount : uint32, pImageBinds : nativeptr<VkSparseImageMemoryBindInfo>, signalSemaphoreCount : uint32, pSignalSemaphores : nativeptr<VkSemaphore>) = { sType = sType; pNext = pNext; waitSemaphoreCount = waitSemaphoreCount; pWaitSemaphores = pWaitSemaphores; bufferBindCount = bufferBindCount; pBufferBinds = pBufferBinds; imageOpaqueBindCount = imageOpaqueBindCount; pImageOpaqueBinds = pImageOpaqueBinds; imageBindCount = imageBindCount; pImageBinds = pImageBinds; signalSemaphoreCount = signalSemaphoreCount; pSignalSemaphores = pSignalSemaphores }
        override x.ToString() =
            sprintf "VkBindSparseInfo { sType = %A; pNext = %A; waitSemaphoreCount = %A; pWaitSemaphores = %A; bufferBindCount = %A; pBufferBinds = %A; imageOpaqueBindCount = %A; pImageOpaqueBinds = %A; imageBindCount = %A; pImageBinds = %A; signalSemaphoreCount = %A; pSignalSemaphores = %A }" x.sType x.pNext x.waitSemaphoreCount x.pWaitSemaphores x.bufferBindCount x.pBufferBinds x.imageOpaqueBindCount x.pImageOpaqueBinds x.imageBindCount x.pImageBinds x.signalSemaphoreCount x.pSignalSemaphores
    end

[<StructLayout(LayoutKind.Sequential)>]
type VkBufferCopy = 
    struct
        val mutable public srcOffset : VkDeviceSize
        val mutable public dstOffset : VkDeviceSize
        val mutable public size : VkDeviceSize

        new(srcOffset : VkDeviceSize, dstOffset : VkDeviceSize, size : VkDeviceSize) = { srcOffset = srcOffset; dstOffset = dstOffset; size = size }
        override x.ToString() =
            sprintf "VkBufferCopy { srcOffset = %A; dstOffset = %A; size = %A }" x.srcOffset x.dstOffset x.size
    end

[<StructLayout(LayoutKind.Sequential)>]
type VkBufferCreateInfo = 
    struct
        val mutable public sType : VkStructureType
        val mutable public pNext : nativeint
        val mutable public flags : VkBufferCreateFlags
        val mutable public size : VkDeviceSize
        val mutable public usage : VkBufferUsageFlags
        val mutable public sharingMode : VkSharingMode
        val mutable public queueFamilyIndexCount : uint32
        val mutable public pQueueFamilyIndices : nativeptr<uint32>

        new(sType : VkStructureType, pNext : nativeint, flags : VkBufferCreateFlags, size : VkDeviceSize, usage : VkBufferUsageFlags, sharingMode : VkSharingMode, queueFamilyIndexCount : uint32, pQueueFamilyIndices : nativeptr<uint32>) = { sType = sType; pNext = pNext; flags = flags; size = size; usage = usage; sharingMode = sharingMode; queueFamilyIndexCount = queueFamilyIndexCount; pQueueFamilyIndices = pQueueFamilyIndices }
        override x.ToString() =
            sprintf "VkBufferCreateInfo { sType = %A; pNext = %A; flags = %A; size = %A; usage = %A; sharingMode = %A; queueFamilyIndexCount = %A; pQueueFamilyIndices = %A }" x.sType x.pNext x.flags x.size x.usage x.sharingMode x.queueFamilyIndexCount x.pQueueFamilyIndices
    end

[<StructLayout(LayoutKind.Sequential)>]
type VkImageSubresourceLayers = 
    struct
        val mutable public aspectMask : VkImageAspectFlags
        val mutable public mipLevel : uint32
        val mutable public baseArrayLayer : uint32
        val mutable public layerCount : uint32

        new(aspectMask : VkImageAspectFlags, mipLevel : uint32, baseArrayLayer : uint32, layerCount : uint32) = { aspectMask = aspectMask; mipLevel = mipLevel; baseArrayLayer = baseArrayLayer; layerCount = layerCount }
        override x.ToString() =
            sprintf "VkImageSubresourceLayers { aspectMask = %A; mipLevel = %A; baseArrayLayer = %A; layerCount = %A }" x.aspectMask x.mipLevel x.baseArrayLayer x.layerCount
    end

[<StructLayout(LayoutKind.Sequential)>]
type VkBufferImageCopy = 
    struct
        val mutable public bufferOffset : VkDeviceSize
        val mutable public bufferRowLength : uint32
        val mutable public bufferImageHeight : uint32
        val mutable public imageSubresource : VkImageSubresourceLayers
        val mutable public imageOffset : VkOffset3D
        val mutable public imageExtent : VkExtent3D

        new(bufferOffset : VkDeviceSize, bufferRowLength : uint32, bufferImageHeight : uint32, imageSubresource : VkImageSubresourceLayers, imageOffset : VkOffset3D, imageExtent : VkExtent3D) = { bufferOffset = bufferOffset; bufferRowLength = bufferRowLength; bufferImageHeight = bufferImageHeight; imageSubresource = imageSubresource; imageOffset = imageOffset; imageExtent = imageExtent }
        override x.ToString() =
            sprintf "VkBufferImageCopy { bufferOffset = %A; bufferRowLength = %A; bufferImageHeight = %A; imageSubresource = %A; imageOffset = %A; imageExtent = %A }" x.bufferOffset x.bufferRowLength x.bufferImageHeight x.imageSubresource x.imageOffset x.imageExtent
    end

[<StructLayout(LayoutKind.Sequential)>]
type VkBufferMemoryBarrier = 
    struct
        val mutable public sType : VkStructureType
        val mutable public pNext : nativeint
        val mutable public srcAccessMask : VkAccessFlags
        val mutable public dstAccessMask : VkAccessFlags
        val mutable public srcQueueFamilyIndex : uint32
        val mutable public dstQueueFamilyIndex : uint32
        val mutable public buffer : VkBuffer
        val mutable public offset : VkDeviceSize
        val mutable public size : VkDeviceSize

        new(sType : VkStructureType, pNext : nativeint, srcAccessMask : VkAccessFlags, dstAccessMask : VkAccessFlags, srcQueueFamilyIndex : uint32, dstQueueFamilyIndex : uint32, buffer : VkBuffer, offset : VkDeviceSize, size : VkDeviceSize) = { sType = sType; pNext = pNext; srcAccessMask = srcAccessMask; dstAccessMask = dstAccessMask; srcQueueFamilyIndex = srcQueueFamilyIndex; dstQueueFamilyIndex = dstQueueFamilyIndex; buffer = buffer; offset = offset; size = size }
        override x.ToString() =
            sprintf "VkBufferMemoryBarrier { sType = %A; pNext = %A; srcAccessMask = %A; dstAccessMask = %A; srcQueueFamilyIndex = %A; dstQueueFamilyIndex = %A; buffer = %A; offset = %A; size = %A }" x.sType x.pNext x.srcAccessMask x.dstAccessMask x.srcQueueFamilyIndex x.dstQueueFamilyIndex x.buffer x.offset x.size
    end

[<StructLayout(LayoutKind.Sequential)>]
type VkBufferViewCreateInfo = 
    struct
        val mutable public sType : VkStructureType
        val mutable public pNext : nativeint
        val mutable public flags : VkBufferViewCreateFlags
        val mutable public buffer : VkBuffer
        val mutable public format : VkFormat
        val mutable public offset : VkDeviceSize
        val mutable public range : VkDeviceSize

        new(sType : VkStructureType, pNext : nativeint, flags : VkBufferViewCreateFlags, buffer : VkBuffer, format : VkFormat, offset : VkDeviceSize, range : VkDeviceSize) = { sType = sType; pNext = pNext; flags = flags; buffer = buffer; format = format; offset = offset; range = range }
        override x.ToString() =
            sprintf "VkBufferViewCreateInfo { sType = %A; pNext = %A; flags = %A; buffer = %A; format = %A; offset = %A; range = %A }" x.sType x.pNext x.flags x.buffer x.format x.offset x.range
    end

[<StructLayout(LayoutKind.Explicit)>]
type VkClearColorValue = 
    struct
        [<FieldOffset(0)>]
        val mutable public float32 : V4f
        [<FieldOffset(0)>]
        val mutable public int32 : V4i
        [<FieldOffset(0)>]
        val mutable public uint32 : V4ui
        override x.ToString() =
            sprintf "VkClearColorValue { float32 = %A; int32 = %A; uint32 = %A }" x.float32 x.int32 x.uint32
    end

[<StructLayout(LayoutKind.Sequential)>]
type VkClearDepthStencilValue = 
    struct
        val mutable public depth : float32
        val mutable public stencil : uint32

        new(depth : float32, stencil : uint32) = { depth = depth; stencil = stencil }
        override x.ToString() =
            sprintf "VkClearDepthStencilValue { depth = %A; stencil = %A }" x.depth x.stencil
    end

[<StructLayout(LayoutKind.Explicit)>]
type VkClearValue = 
    struct
        [<FieldOffset(0)>]
        val mutable public color : VkClearColorValue
        [<FieldOffset(0)>]
        val mutable public depthStencil : VkClearDepthStencilValue
        override x.ToString() =
            sprintf "VkClearValue { color = %A; depthStencil = %A }" x.color x.depthStencil
    end

[<StructLayout(LayoutKind.Sequential)>]
type VkClearAttachment = 
    struct
        val mutable public aspectMask : VkImageAspectFlags
        val mutable public colorAttachment : uint32
        val mutable public clearValue : VkClearValue

        new(aspectMask : VkImageAspectFlags, colorAttachment : uint32, clearValue : VkClearValue) = { aspectMask = aspectMask; colorAttachment = colorAttachment; clearValue = clearValue }
        override x.ToString() =
            sprintf "VkClearAttachment { aspectMask = %A; colorAttachment = %A; clearValue = %A }" x.aspectMask x.colorAttachment x.clearValue
    end

[<StructLayout(LayoutKind.Sequential)>]
type VkOffset2D = 
    struct
        val mutable public x : int
        val mutable public y : int

        new(x : int, y : int) = { x = x; y = y }
        override x.ToString() =
            sprintf "VkOffset2D { x = %A; y = %A }" x.x x.y
    end

[<StructLayout(LayoutKind.Sequential)>]
type VkExtent2D = 
    struct
        val mutable public width : uint32
        val mutable public height : uint32

        new(width : uint32, height : uint32) = { width = width; height = height }
        new(w : int, h : int) = VkExtent2D(uint32 w,uint32 h)
        override x.ToString() =
            sprintf "VkExtent2D { width = %A; height = %A }" x.width x.height
    end

[<StructLayout(LayoutKind.Sequential)>]
type VkRect2D = 
    struct
        val mutable public offset : VkOffset2D
        val mutable public extent : VkExtent2D

        new(offset : VkOffset2D, extent : VkExtent2D) = { offset = offset; extent = extent }
        override x.ToString() =
            sprintf "VkRect2D { offset = %A; extent = %A }" x.offset x.extent
    end

[<StructLayout(LayoutKind.Sequential)>]
type VkClearRect = 
    struct
        val mutable public rect : VkRect2D
        val mutable public baseArrayLayer : uint32
        val mutable public layerCount : uint32

        new(rect : VkRect2D, baseArrayLayer : uint32, layerCount : uint32) = { rect = rect; baseArrayLayer = baseArrayLayer; layerCount = layerCount }
        override x.ToString() =
            sprintf "VkClearRect { rect = %A; baseArrayLayer = %A; layerCount = %A }" x.rect x.baseArrayLayer x.layerCount
    end

[<StructLayout(LayoutKind.Sequential)>]
type VkCommandBufferAllocateInfo = 
    struct
        val mutable public sType : VkStructureType
        val mutable public pNext : nativeint
        val mutable public commandPool : VkCommandPool
        val mutable public level : VkCommandBufferLevel
        val mutable public commandBufferCount : uint32

        new(sType : VkStructureType, pNext : nativeint, commandPool : VkCommandPool, level : VkCommandBufferLevel, commandBufferCount : uint32) = { sType = sType; pNext = pNext; commandPool = commandPool; level = level; commandBufferCount = commandBufferCount }
        override x.ToString() =
            sprintf "VkCommandBufferAllocateInfo { sType = %A; pNext = %A; commandPool = %A; level = %A; commandBufferCount = %A }" x.sType x.pNext x.commandPool x.level x.commandBufferCount
    end

[<StructLayout(LayoutKind.Sequential)>]
type VkCommandBufferInheritanceInfo = 
    struct
        val mutable public sType : VkStructureType
        val mutable public pNext : nativeint
        val mutable public renderPass : VkRenderPass
        val mutable public subpass : uint32
        val mutable public framebuffer : VkFramebuffer
        val mutable public occlusionQueryEnable : VkBool32
        val mutable public queryFlags : VkQueryControlFlags
        val mutable public pipelineStatistics : VkQueryPipelineStatisticFlags

        new(sType : VkStructureType, pNext : nativeint, renderPass : VkRenderPass, subpass : uint32, framebuffer : VkFramebuffer, occlusionQueryEnable : VkBool32, queryFlags : VkQueryControlFlags, pipelineStatistics : VkQueryPipelineStatisticFlags) = { sType = sType; pNext = pNext; renderPass = renderPass; subpass = subpass; framebuffer = framebuffer; occlusionQueryEnable = occlusionQueryEnable; queryFlags = queryFlags; pipelineStatistics = pipelineStatistics }
        override x.ToString() =
            sprintf "VkCommandBufferInheritanceInfo { sType = %A; pNext = %A; renderPass = %A; subpass = %A; framebuffer = %A; occlusionQueryEnable = %A; queryFlags = %A; pipelineStatistics = %A }" x.sType x.pNext x.renderPass x.subpass x.framebuffer x.occlusionQueryEnable x.queryFlags x.pipelineStatistics
    end

[<StructLayout(LayoutKind.Sequential)>]
type VkCommandBufferBeginInfo = 
    struct
        val mutable public sType : VkStructureType
        val mutable public pNext : nativeint
        val mutable public flags : VkCommandBufferUsageFlags
        val mutable public pInheritanceInfo : nativeptr<VkCommandBufferInheritanceInfo>

        new(sType : VkStructureType, pNext : nativeint, flags : VkCommandBufferUsageFlags, pInheritanceInfo : nativeptr<VkCommandBufferInheritanceInfo>) = { sType = sType; pNext = pNext; flags = flags; pInheritanceInfo = pInheritanceInfo }
        override x.ToString() =
            sprintf "VkCommandBufferBeginInfo { sType = %A; pNext = %A; flags = %A; pInheritanceInfo = %A }" x.sType x.pNext x.flags x.pInheritanceInfo
    end

[<StructLayout(LayoutKind.Sequential)>]
type VkCommandPoolCreateInfo = 
    struct
        val mutable public sType : VkStructureType
        val mutable public pNext : nativeint
        val mutable public flags : VkCommandPoolCreateFlags
        val mutable public queueFamilyIndex : uint32

        new(sType : VkStructureType, pNext : nativeint, flags : VkCommandPoolCreateFlags, queueFamilyIndex : uint32) = { sType = sType; pNext = pNext; flags = flags; queueFamilyIndex = queueFamilyIndex }
        override x.ToString() =
            sprintf "VkCommandPoolCreateInfo { sType = %A; pNext = %A; flags = %A; queueFamilyIndex = %A }" x.sType x.pNext x.flags x.queueFamilyIndex
    end

[<StructLayout(LayoutKind.Sequential)>]
type VkComponentMapping = 
    struct
        val mutable public r : VkComponentSwizzle
        val mutable public g : VkComponentSwizzle
        val mutable public b : VkComponentSwizzle
        val mutable public a : VkComponentSwizzle

        new(r : VkComponentSwizzle, g : VkComponentSwizzle, b : VkComponentSwizzle, a : VkComponentSwizzle) = { r = r; g = g; b = b; a = a }
        override x.ToString() =
            sprintf "VkComponentMapping { r = %A; g = %A; b = %A; a = %A }" x.r x.g x.b x.a
    end

[<StructLayout(LayoutKind.Sequential)>]
type VkSpecializationMapEntry = 
    struct
        val mutable public constantID : uint32
        val mutable public offset : uint32
        val mutable public size : uint64

        new(constantID : uint32, offset : uint32, size : uint64) = { constantID = constantID; offset = offset; size = size }
        override x.ToString() =
            sprintf "VkSpecializationMapEntry { constantID = %A; offset = %A; size = %A }" x.constantID x.offset x.size
    end

[<StructLayout(LayoutKind.Sequential)>]
type VkSpecializationInfo = 
    struct
        val mutable public mapEntryCount : uint32
        val mutable public pMapEntries : nativeptr<VkSpecializationMapEntry>
        val mutable public dataSize : uint64
        val mutable public pData : nativeint

        new(mapEntryCount : uint32, pMapEntries : nativeptr<VkSpecializationMapEntry>, dataSize : uint64, pData : nativeint) = { mapEntryCount = mapEntryCount; pMapEntries = pMapEntries; dataSize = dataSize; pData = pData }
        override x.ToString() =
            sprintf "VkSpecializationInfo { mapEntryCount = %A; pMapEntries = %A; dataSize = %A; pData = %A }" x.mapEntryCount x.pMapEntries x.dataSize x.pData
    end

[<StructLayout(LayoutKind.Sequential)>]
type VkPipelineShaderStageCreateInfo = 
    struct
        val mutable public sType : VkStructureType
        val mutable public pNext : nativeint
        val mutable public flags : VkPipelineShaderStageCreateFlags
        val mutable public stage : VkShaderStageFlags
        val mutable public _module : VkShaderModule
        val mutable public pName : cstr
        val mutable public pSpecializationInfo : nativeptr<VkSpecializationInfo>

        new(sType : VkStructureType, pNext : nativeint, flags : VkPipelineShaderStageCreateFlags, stage : VkShaderStageFlags, _module : VkShaderModule, pName : cstr, pSpecializationInfo : nativeptr<VkSpecializationInfo>) = { sType = sType; pNext = pNext; flags = flags; stage = stage; _module = _module; pName = pName; pSpecializationInfo = pSpecializationInfo }
        override x.ToString() =
            sprintf "VkPipelineShaderStageCreateInfo { sType = %A; pNext = %A; flags = %A; stage = %A; _module = %A; pName = %A; pSpecializationInfo = %A }" x.sType x.pNext x.flags x.stage x._module x.pName x.pSpecializationInfo
    end

[<StructLayout(LayoutKind.Sequential)>]
type VkComputePipelineCreateInfo = 
    struct
        val mutable public sType : VkStructureType
        val mutable public pNext : nativeint
        val mutable public flags : VkPipelineCreateFlags
        val mutable public stage : VkPipelineShaderStageCreateInfo
        val mutable public layout : VkPipelineLayout
        val mutable public basePipelineHandle : VkPipeline
        val mutable public basePipelineIndex : int

        new(sType : VkStructureType, pNext : nativeint, flags : VkPipelineCreateFlags, stage : VkPipelineShaderStageCreateInfo, layout : VkPipelineLayout, basePipelineHandle : VkPipeline, basePipelineIndex : int) = { sType = sType; pNext = pNext; flags = flags; stage = stage; layout = layout; basePipelineHandle = basePipelineHandle; basePipelineIndex = basePipelineIndex }
        override x.ToString() =
            sprintf "VkComputePipelineCreateInfo { sType = %A; pNext = %A; flags = %A; stage = %A; layout = %A; basePipelineHandle = %A; basePipelineIndex = %A }" x.sType x.pNext x.flags x.stage x.layout x.basePipelineHandle x.basePipelineIndex
    end

[<StructLayout(LayoutKind.Sequential)>]
type VkCopyDescriptorSet = 
    struct
        val mutable public sType : VkStructureType
        val mutable public pNext : nativeint
        val mutable public srcSet : VkDescriptorSet
        val mutable public srcBinding : uint32
        val mutable public srcArrayElement : uint32
        val mutable public dstSet : VkDescriptorSet
        val mutable public dstBinding : uint32
        val mutable public dstArrayElement : uint32
        val mutable public descriptorCount : uint32

        new(sType : VkStructureType, pNext : nativeint, srcSet : VkDescriptorSet, srcBinding : uint32, srcArrayElement : uint32, dstSet : VkDescriptorSet, dstBinding : uint32, dstArrayElement : uint32, descriptorCount : uint32) = { sType = sType; pNext = pNext; srcSet = srcSet; srcBinding = srcBinding; srcArrayElement = srcArrayElement; dstSet = dstSet; dstBinding = dstBinding; dstArrayElement = dstArrayElement; descriptorCount = descriptorCount }
        override x.ToString() =
            sprintf "VkCopyDescriptorSet { sType = %A; pNext = %A; srcSet = %A; srcBinding = %A; srcArrayElement = %A; dstSet = %A; dstBinding = %A; dstArrayElement = %A; descriptorCount = %A }" x.sType x.pNext x.srcSet x.srcBinding x.srcArrayElement x.dstSet x.dstBinding x.dstArrayElement x.descriptorCount
    end

[<StructLayout(LayoutKind.Sequential)>]
type VkDebugReportCallbackCreateInfoEXT = 
    struct
        val mutable public sType : VkStructureType
        val mutable public pNext : nativeint
        val mutable public flags : VkDebugReportFlagsEXT
        val mutable public pfnCallback : PFN_vkDebugReportCallbackEXT
        val mutable public pUserData : nativeint

        new(sType : VkStructureType, pNext : nativeint, flags : VkDebugReportFlagsEXT, pfnCallback : PFN_vkDebugReportCallbackEXT, pUserData : nativeint) = { sType = sType; pNext = pNext; flags = flags; pfnCallback = pfnCallback; pUserData = pUserData }
        override x.ToString() =
            sprintf "VkDebugReportCallbackCreateInfoEXT { sType = %A; pNext = %A; flags = %A; pfnCallback = %A; pUserData = %A }" x.sType x.pNext x.flags x.pfnCallback x.pUserData
    end

[<StructLayout(LayoutKind.Sequential)>]
type VkDescriptorBufferInfo = 
    struct
        val mutable public buffer : VkBuffer
        val mutable public offset : VkDeviceSize
        val mutable public range : VkDeviceSize

        new(buffer : VkBuffer, offset : VkDeviceSize, range : VkDeviceSize) = { buffer = buffer; offset = offset; range = range }
        override x.ToString() =
            sprintf "VkDescriptorBufferInfo { buffer = %A; offset = %A; range = %A }" x.buffer x.offset x.range
    end

[<StructLayout(LayoutKind.Sequential)>]
type VkDescriptorImageInfo = 
    struct
        val mutable public sampler : VkSampler
        val mutable public imageView : VkImageView
        val mutable public imageLayout : VkImageLayout

        new(sampler : VkSampler, imageView : VkImageView, imageLayout : VkImageLayout) = { sampler = sampler; imageView = imageView; imageLayout = imageLayout }
        override x.ToString() =
            sprintf "VkDescriptorImageInfo { sampler = %A; imageView = %A; imageLayout = %A }" x.sampler x.imageView x.imageLayout
    end

[<StructLayout(LayoutKind.Sequential)>]
type VkDescriptorPoolSize = 
    struct
        val mutable public _type : VkDescriptorType
        val mutable public descriptorCount : uint32

        new(_type : VkDescriptorType, descriptorCount : uint32) = { _type = _type; descriptorCount = descriptorCount }
        override x.ToString() =
            sprintf "VkDescriptorPoolSize { _type = %A; descriptorCount = %A }" x._type x.descriptorCount
    end

[<StructLayout(LayoutKind.Sequential)>]
type VkDescriptorPoolCreateInfo = 
    struct
        val mutable public sType : VkStructureType
        val mutable public pNext : nativeint
        val mutable public flags : VkDescriptorPoolCreateFlags
        val mutable public maxSets : uint32
        val mutable public poolSizeCount : uint32
        val mutable public pPoolSizes : nativeptr<VkDescriptorPoolSize>

        new(sType : VkStructureType, pNext : nativeint, flags : VkDescriptorPoolCreateFlags, maxSets : uint32, poolSizeCount : uint32, pPoolSizes : nativeptr<VkDescriptorPoolSize>) = { sType = sType; pNext = pNext; flags = flags; maxSets = maxSets; poolSizeCount = poolSizeCount; pPoolSizes = pPoolSizes }
        override x.ToString() =
            sprintf "VkDescriptorPoolCreateInfo { sType = %A; pNext = %A; flags = %A; maxSets = %A; poolSizeCount = %A; pPoolSizes = %A }" x.sType x.pNext x.flags x.maxSets x.poolSizeCount x.pPoolSizes
    end

[<StructLayout(LayoutKind.Sequential)>]
type VkDescriptorSetAllocateInfo = 
    struct
        val mutable public sType : VkStructureType
        val mutable public pNext : nativeint
        val mutable public descriptorPool : VkDescriptorPool
        val mutable public descriptorSetCount : uint32
        val mutable public pSetLayouts : nativeptr<VkDescriptorSetLayout>

        new(sType : VkStructureType, pNext : nativeint, descriptorPool : VkDescriptorPool, descriptorSetCount : uint32, pSetLayouts : nativeptr<VkDescriptorSetLayout>) = { sType = sType; pNext = pNext; descriptorPool = descriptorPool; descriptorSetCount = descriptorSetCount; pSetLayouts = pSetLayouts }
        override x.ToString() =
            sprintf "VkDescriptorSetAllocateInfo { sType = %A; pNext = %A; descriptorPool = %A; descriptorSetCount = %A; pSetLayouts = %A }" x.sType x.pNext x.descriptorPool x.descriptorSetCount x.pSetLayouts
    end

[<StructLayout(LayoutKind.Sequential)>]
type VkDescriptorSetLayoutBinding = 
    struct
        val mutable public binding : uint32
        val mutable public descriptorType : VkDescriptorType
        val mutable public descriptorCount : uint32
        val mutable public stageFlags : VkShaderStageFlags
        val mutable public pImmutableSamplers : nativeptr<VkSampler>

        new(binding : uint32, descriptorType : VkDescriptorType, descriptorCount : uint32, stageFlags : VkShaderStageFlags, pImmutableSamplers : nativeptr<VkSampler>) = { binding = binding; descriptorType = descriptorType; descriptorCount = descriptorCount; stageFlags = stageFlags; pImmutableSamplers = pImmutableSamplers }
        override x.ToString() =
            sprintf "VkDescriptorSetLayoutBinding { binding = %A; descriptorType = %A; descriptorCount = %A; stageFlags = %A; pImmutableSamplers = %A }" x.binding x.descriptorType x.descriptorCount x.stageFlags x.pImmutableSamplers
    end

[<StructLayout(LayoutKind.Sequential)>]
type VkDescriptorSetLayoutCreateInfo = 
    struct
        val mutable public sType : VkStructureType
        val mutable public pNext : nativeint
        val mutable public flags : VkDescriptorSetLayoutCreateFlags
        val mutable public bindingCount : uint32
        val mutable public pBindings : nativeptr<VkDescriptorSetLayoutBinding>

        new(sType : VkStructureType, pNext : nativeint, flags : VkDescriptorSetLayoutCreateFlags, bindingCount : uint32, pBindings : nativeptr<VkDescriptorSetLayoutBinding>) = { sType = sType; pNext = pNext; flags = flags; bindingCount = bindingCount; pBindings = pBindings }
        override x.ToString() =
            sprintf "VkDescriptorSetLayoutCreateInfo { sType = %A; pNext = %A; flags = %A; bindingCount = %A; pBindings = %A }" x.sType x.pNext x.flags x.bindingCount x.pBindings
    end

[<StructLayout(LayoutKind.Sequential)>]
type VkDeviceQueueCreateInfo = 
    struct
        val mutable public sType : VkStructureType
        val mutable public pNext : nativeint
        val mutable public flags : VkDeviceQueueCreateFlags
        val mutable public queueFamilyIndex : uint32
        val mutable public queueCount : uint32
        val mutable public pQueuePriorities : nativeptr<float32>

        new(sType : VkStructureType, pNext : nativeint, flags : VkDeviceQueueCreateFlags, queueFamilyIndex : uint32, queueCount : uint32, pQueuePriorities : nativeptr<float32>) = { sType = sType; pNext = pNext; flags = flags; queueFamilyIndex = queueFamilyIndex; queueCount = queueCount; pQueuePriorities = pQueuePriorities }
        override x.ToString() =
            sprintf "VkDeviceQueueCreateInfo { sType = %A; pNext = %A; flags = %A; queueFamilyIndex = %A; queueCount = %A; pQueuePriorities = %A }" x.sType x.pNext x.flags x.queueFamilyIndex x.queueCount x.pQueuePriorities
    end

[<StructLayout(LayoutKind.Sequential)>]
type VkPhysicalDeviceFeatures = 
    struct
        val mutable public robustBufferAccess : VkBool32
        val mutable public fullDrawIndexUint32 : VkBool32
        val mutable public imageCubeArray : VkBool32
        val mutable public independentBlend : VkBool32
        val mutable public geometryShader : VkBool32
        val mutable public tessellationShader : VkBool32
        val mutable public sampleRateShading : VkBool32
        val mutable public dualSrcBlend : VkBool32
        val mutable public logicOp : VkBool32
        val mutable public multiDrawIndirect : VkBool32
        val mutable public drawIndirectFirstInstance : VkBool32
        val mutable public depthClamp : VkBool32
        val mutable public depthBiasClamp : VkBool32
        val mutable public fillModeNonSolid : VkBool32
        val mutable public depthBounds : VkBool32
        val mutable public wideLines : VkBool32
        val mutable public largePoints : VkBool32
        val mutable public alphaToOne : VkBool32
        val mutable public multiViewport : VkBool32
        val mutable public samplerAnisotropy : VkBool32
        val mutable public textureCompressionETC2 : VkBool32
        val mutable public textureCompressionASTC_LDR : VkBool32
        val mutable public textureCompressionBC : VkBool32
        val mutable public occlusionQueryPrecise : VkBool32
        val mutable public pipelineStatisticsQuery : VkBool32
        val mutable public vertexPipelineStoresAndAtomics : VkBool32
        val mutable public fragmentStoresAndAtomics : VkBool32
        val mutable public shaderTessellationAndGeometryPointSize : VkBool32
        val mutable public shaderImageGatherExtended : VkBool32
        val mutable public shaderStorageImageExtendedFormats : VkBool32
        val mutable public shaderStorageImageMultisample : VkBool32
        val mutable public shaderStorageImageReadWithoutFormat : VkBool32
        val mutable public shaderStorageImageWriteWithoutFormat : VkBool32
        val mutable public shaderUniformBufferArrayDynamicIndexing : VkBool32
        val mutable public shaderSampledImageArrayDynamicIndexing : VkBool32
        val mutable public shaderStorageBufferArrayDynamicIndexing : VkBool32
        val mutable public shaderStorageImageArrayDynamicIndexing : VkBool32
        val mutable public shaderClipDistance : VkBool32
        val mutable public shaderCullDistance : VkBool32
        val mutable public shaderFloat64 : VkBool32
        val mutable public shaderInt64 : VkBool32
        val mutable public shaderInt16 : VkBool32
        val mutable public shaderResourceResidency : VkBool32
        val mutable public shaderResourceMinLod : VkBool32
        val mutable public sparseBinding : VkBool32
        val mutable public sparseResidencyBuffer : VkBool32
        val mutable public sparseResidencyImage2D : VkBool32
        val mutable public sparseResidencyImage3D : VkBool32
        val mutable public sparseResidency2Samples : VkBool32
        val mutable public sparseResidency4Samples : VkBool32
        val mutable public sparseResidency8Samples : VkBool32
        val mutable public sparseResidency16Samples : VkBool32
        val mutable public sparseResidencyAliased : VkBool32
        val mutable public variableMultisampleRate : VkBool32
        val mutable public inheritedQueries : VkBool32

        new(robustBufferAccess : VkBool32, fullDrawIndexUint32 : VkBool32, imageCubeArray : VkBool32, independentBlend : VkBool32, geometryShader : VkBool32, tessellationShader : VkBool32, sampleRateShading : VkBool32, dualSrcBlend : VkBool32, logicOp : VkBool32, multiDrawIndirect : VkBool32, drawIndirectFirstInstance : VkBool32, depthClamp : VkBool32, depthBiasClamp : VkBool32, fillModeNonSolid : VkBool32, depthBounds : VkBool32, wideLines : VkBool32, largePoints : VkBool32, alphaToOne : VkBool32, multiViewport : VkBool32, samplerAnisotropy : VkBool32, textureCompressionETC2 : VkBool32, textureCompressionASTC_LDR : VkBool32, textureCompressionBC : VkBool32, occlusionQueryPrecise : VkBool32, pipelineStatisticsQuery : VkBool32, vertexPipelineStoresAndAtomics : VkBool32, fragmentStoresAndAtomics : VkBool32, shaderTessellationAndGeometryPointSize : VkBool32, shaderImageGatherExtended : VkBool32, shaderStorageImageExtendedFormats : VkBool32, shaderStorageImageMultisample : VkBool32, shaderStorageImageReadWithoutFormat : VkBool32, shaderStorageImageWriteWithoutFormat : VkBool32, shaderUniformBufferArrayDynamicIndexing : VkBool32, shaderSampledImageArrayDynamicIndexing : VkBool32, shaderStorageBufferArrayDynamicIndexing : VkBool32, shaderStorageImageArrayDynamicIndexing : VkBool32, shaderClipDistance : VkBool32, shaderCullDistance : VkBool32, shaderFloat64 : VkBool32, shaderInt64 : VkBool32, shaderInt16 : VkBool32, shaderResourceResidency : VkBool32, shaderResourceMinLod : VkBool32, sparseBinding : VkBool32, sparseResidencyBuffer : VkBool32, sparseResidencyImage2D : VkBool32, sparseResidencyImage3D : VkBool32, sparseResidency2Samples : VkBool32, sparseResidency4Samples : VkBool32, sparseResidency8Samples : VkBool32, sparseResidency16Samples : VkBool32, sparseResidencyAliased : VkBool32, variableMultisampleRate : VkBool32, inheritedQueries : VkBool32) = { robustBufferAccess = robustBufferAccess; fullDrawIndexUint32 = fullDrawIndexUint32; imageCubeArray = imageCubeArray; independentBlend = independentBlend; geometryShader = geometryShader; tessellationShader = tessellationShader; sampleRateShading = sampleRateShading; dualSrcBlend = dualSrcBlend; logicOp = logicOp; multiDrawIndirect = multiDrawIndirect; drawIndirectFirstInstance = drawIndirectFirstInstance; depthClamp = depthClamp; depthBiasClamp = depthBiasClamp; fillModeNonSolid = fillModeNonSolid; depthBounds = depthBounds; wideLines = wideLines; largePoints = largePoints; alphaToOne = alphaToOne; multiViewport = multiViewport; samplerAnisotropy = samplerAnisotropy; textureCompressionETC2 = textureCompressionETC2; textureCompressionASTC_LDR = textureCompressionASTC_LDR; textureCompressionBC = textureCompressionBC; occlusionQueryPrecise = occlusionQueryPrecise; pipelineStatisticsQuery = pipelineStatisticsQuery; vertexPipelineStoresAndAtomics = vertexPipelineStoresAndAtomics; fragmentStoresAndAtomics = fragmentStoresAndAtomics; shaderTessellationAndGeometryPointSize = shaderTessellationAndGeometryPointSize; shaderImageGatherExtended = shaderImageGatherExtended; shaderStorageImageExtendedFormats = shaderStorageImageExtendedFormats; shaderStorageImageMultisample = shaderStorageImageMultisample; shaderStorageImageReadWithoutFormat = shaderStorageImageReadWithoutFormat; shaderStorageImageWriteWithoutFormat = shaderStorageImageWriteWithoutFormat; shaderUniformBufferArrayDynamicIndexing = shaderUniformBufferArrayDynamicIndexing; shaderSampledImageArrayDynamicIndexing = shaderSampledImageArrayDynamicIndexing; shaderStorageBufferArrayDynamicIndexing = shaderStorageBufferArrayDynamicIndexing; shaderStorageImageArrayDynamicIndexing = shaderStorageImageArrayDynamicIndexing; shaderClipDistance = shaderClipDistance; shaderCullDistance = shaderCullDistance; shaderFloat64 = shaderFloat64; shaderInt64 = shaderInt64; shaderInt16 = shaderInt16; shaderResourceResidency = shaderResourceResidency; shaderResourceMinLod = shaderResourceMinLod; sparseBinding = sparseBinding; sparseResidencyBuffer = sparseResidencyBuffer; sparseResidencyImage2D = sparseResidencyImage2D; sparseResidencyImage3D = sparseResidencyImage3D; sparseResidency2Samples = sparseResidency2Samples; sparseResidency4Samples = sparseResidency4Samples; sparseResidency8Samples = sparseResidency8Samples; sparseResidency16Samples = sparseResidency16Samples; sparseResidencyAliased = sparseResidencyAliased; variableMultisampleRate = variableMultisampleRate; inheritedQueries = inheritedQueries }
        override x.ToString() =
            sprintf "VkPhysicalDeviceFeatures { robustBufferAccess = %A; fullDrawIndexUint32 = %A; imageCubeArray = %A; independentBlend = %A; geometryShader = %A; tessellationShader = %A; sampleRateShading = %A; dualSrcBlend = %A; logicOp = %A; multiDrawIndirect = %A; drawIndirectFirstInstance = %A; depthClamp = %A; depthBiasClamp = %A; fillModeNonSolid = %A; depthBounds = %A; wideLines = %A; largePoints = %A; alphaToOne = %A; multiViewport = %A; samplerAnisotropy = %A; textureCompressionETC2 = %A; textureCompressionASTC_LDR = %A; textureCompressionBC = %A; occlusionQueryPrecise = %A; pipelineStatisticsQuery = %A; vertexPipelineStoresAndAtomics = %A; fragmentStoresAndAtomics = %A; shaderTessellationAndGeometryPointSize = %A; shaderImageGatherExtended = %A; shaderStorageImageExtendedFormats = %A; shaderStorageImageMultisample = %A; shaderStorageImageReadWithoutFormat = %A; shaderStorageImageWriteWithoutFormat = %A; shaderUniformBufferArrayDynamicIndexing = %A; shaderSampledImageArrayDynamicIndexing = %A; shaderStorageBufferArrayDynamicIndexing = %A; shaderStorageImageArrayDynamicIndexing = %A; shaderClipDistance = %A; shaderCullDistance = %A; shaderFloat64 = %A; shaderInt64 = %A; shaderInt16 = %A; shaderResourceResidency = %A; shaderResourceMinLod = %A; sparseBinding = %A; sparseResidencyBuffer = %A; sparseResidencyImage2D = %A; sparseResidencyImage3D = %A; sparseResidency2Samples = %A; sparseResidency4Samples = %A; sparseResidency8Samples = %A; sparseResidency16Samples = %A; sparseResidencyAliased = %A; variableMultisampleRate = %A; inheritedQueries = %A }" x.robustBufferAccess x.fullDrawIndexUint32 x.imageCubeArray x.independentBlend x.geometryShader x.tessellationShader x.sampleRateShading x.dualSrcBlend x.logicOp x.multiDrawIndirect x.drawIndirectFirstInstance x.depthClamp x.depthBiasClamp x.fillModeNonSolid x.depthBounds x.wideLines x.largePoints x.alphaToOne x.multiViewport x.samplerAnisotropy x.textureCompressionETC2 x.textureCompressionASTC_LDR x.textureCompressionBC x.occlusionQueryPrecise x.pipelineStatisticsQuery x.vertexPipelineStoresAndAtomics x.fragmentStoresAndAtomics x.shaderTessellationAndGeometryPointSize x.shaderImageGatherExtended x.shaderStorageImageExtendedFormats x.shaderStorageImageMultisample x.shaderStorageImageReadWithoutFormat x.shaderStorageImageWriteWithoutFormat x.shaderUniformBufferArrayDynamicIndexing x.shaderSampledImageArrayDynamicIndexing x.shaderStorageBufferArrayDynamicIndexing x.shaderStorageImageArrayDynamicIndexing x.shaderClipDistance x.shaderCullDistance x.shaderFloat64 x.shaderInt64 x.shaderInt16 x.shaderResourceResidency x.shaderResourceMinLod x.sparseBinding x.sparseResidencyBuffer x.sparseResidencyImage2D x.sparseResidencyImage3D x.sparseResidency2Samples x.sparseResidency4Samples x.sparseResidency8Samples x.sparseResidency16Samples x.sparseResidencyAliased x.variableMultisampleRate x.inheritedQueries
    end

[<StructLayout(LayoutKind.Sequential)>]
type VkDeviceCreateInfo = 
    struct
        val mutable public sType : VkStructureType
        val mutable public pNext : nativeint
        val mutable public flags : VkDeviceCreateFlags
        val mutable public queueCreateInfoCount : uint32
        val mutable public pQueueCreateInfos : nativeptr<VkDeviceQueueCreateInfo>
        val mutable public enabledLayerCount : uint32
        val mutable public ppEnabledLayerNames : nativeptr<cstr>
        val mutable public enabledExtensionCount : uint32
        val mutable public ppEnabledExtensionNames : nativeptr<cstr>
        val mutable public pEnabledFeatures : nativeptr<VkPhysicalDeviceFeatures>

        new(sType : VkStructureType, pNext : nativeint, flags : VkDeviceCreateFlags, queueCreateInfoCount : uint32, pQueueCreateInfos : nativeptr<VkDeviceQueueCreateInfo>, enabledLayerCount : uint32, ppEnabledLayerNames : nativeptr<cstr>, enabledExtensionCount : uint32, ppEnabledExtensionNames : nativeptr<cstr>, pEnabledFeatures : nativeptr<VkPhysicalDeviceFeatures>) = { sType = sType; pNext = pNext; flags = flags; queueCreateInfoCount = queueCreateInfoCount; pQueueCreateInfos = pQueueCreateInfos; enabledLayerCount = enabledLayerCount; ppEnabledLayerNames = ppEnabledLayerNames; enabledExtensionCount = enabledExtensionCount; ppEnabledExtensionNames = ppEnabledExtensionNames; pEnabledFeatures = pEnabledFeatures }
        override x.ToString() =
            sprintf "VkDeviceCreateInfo { sType = %A; pNext = %A; flags = %A; queueCreateInfoCount = %A; pQueueCreateInfos = %A; enabledLayerCount = %A; ppEnabledLayerNames = %A; enabledExtensionCount = %A; ppEnabledExtensionNames = %A; pEnabledFeatures = %A }" x.sType x.pNext x.flags x.queueCreateInfoCount x.pQueueCreateInfos x.enabledLayerCount x.ppEnabledLayerNames x.enabledExtensionCount x.ppEnabledExtensionNames x.pEnabledFeatures
    end

[<StructLayout(LayoutKind.Sequential)>]
type VkDispatchIndirectCommand = 
    struct
        val mutable public x : uint32
        val mutable public y : uint32
        val mutable public z : uint32

        new(x : uint32, y : uint32, z : uint32) = { x = x; y = y; z = z }
        override x.ToString() =
            sprintf "VkDispatchIndirectCommand { x = %A; y = %A; z = %A }" x.x x.y x.z
    end

[<StructLayout(LayoutKind.Sequential)>]
type VkDisplayModeParametersKHR = 
    struct
        val mutable public visibleRegion : VkExtent2D
        val mutable public refreshRate : uint32

        new(visibleRegion : VkExtent2D, refreshRate : uint32) = { visibleRegion = visibleRegion; refreshRate = refreshRate }
        override x.ToString() =
            sprintf "VkDisplayModeParametersKHR { visibleRegion = %A; refreshRate = %A }" x.visibleRegion x.refreshRate
    end

[<StructLayout(LayoutKind.Sequential)>]
type VkDisplayModeCreateInfoKHR = 
    struct
        val mutable public sType : VkStructureType
        val mutable public pNext : nativeint
        val mutable public flags : VkDisplayModeCreateFlagsKHR
        val mutable public parameters : VkDisplayModeParametersKHR

        new(sType : VkStructureType, pNext : nativeint, flags : VkDisplayModeCreateFlagsKHR, parameters : VkDisplayModeParametersKHR) = { sType = sType; pNext = pNext; flags = flags; parameters = parameters }
        override x.ToString() =
            sprintf "VkDisplayModeCreateInfoKHR { sType = %A; pNext = %A; flags = %A; parameters = %A }" x.sType x.pNext x.flags x.parameters
    end

[<StructLayout(LayoutKind.Sequential)>]
type VkDisplayModePropertiesKHR = 
    struct
        val mutable public displayMode : VkDisplayModeKHR
        val mutable public parameters : VkDisplayModeParametersKHR

        new(displayMode : VkDisplayModeKHR, parameters : VkDisplayModeParametersKHR) = { displayMode = displayMode; parameters = parameters }
        override x.ToString() =
            sprintf "VkDisplayModePropertiesKHR { displayMode = %A; parameters = %A }" x.displayMode x.parameters
    end

[<StructLayout(LayoutKind.Sequential)>]
type VkDisplayPlaneCapabilitiesKHR = 
    struct
        val mutable public supportedAlpha : VkDisplayPlaneAlphaFlagsKHR
        val mutable public minSrcPosition : VkOffset2D
        val mutable public maxSrcPosition : VkOffset2D
        val mutable public minSrcExtent : VkExtent2D
        val mutable public maxSrcExtent : VkExtent2D
        val mutable public minDstPosition : VkOffset2D
        val mutable public maxDstPosition : VkOffset2D
        val mutable public minDstExtent : VkExtent2D
        val mutable public maxDstExtent : VkExtent2D

        new(supportedAlpha : VkDisplayPlaneAlphaFlagsKHR, minSrcPosition : VkOffset2D, maxSrcPosition : VkOffset2D, minSrcExtent : VkExtent2D, maxSrcExtent : VkExtent2D, minDstPosition : VkOffset2D, maxDstPosition : VkOffset2D, minDstExtent : VkExtent2D, maxDstExtent : VkExtent2D) = { supportedAlpha = supportedAlpha; minSrcPosition = minSrcPosition; maxSrcPosition = maxSrcPosition; minSrcExtent = minSrcExtent; maxSrcExtent = maxSrcExtent; minDstPosition = minDstPosition; maxDstPosition = maxDstPosition; minDstExtent = minDstExtent; maxDstExtent = maxDstExtent }
        override x.ToString() =
            sprintf "VkDisplayPlaneCapabilitiesKHR { supportedAlpha = %A; minSrcPosition = %A; maxSrcPosition = %A; minSrcExtent = %A; maxSrcExtent = %A; minDstPosition = %A; maxDstPosition = %A; minDstExtent = %A; maxDstExtent = %A }" x.supportedAlpha x.minSrcPosition x.maxSrcPosition x.minSrcExtent x.maxSrcExtent x.minDstPosition x.maxDstPosition x.minDstExtent x.maxDstExtent
    end

[<StructLayout(LayoutKind.Sequential)>]
type VkDisplayPlanePropertiesKHR = 
    struct
        val mutable public currentDisplay : VkDisplayKHR
        val mutable public currentStackIndex : uint32

        new(currentDisplay : VkDisplayKHR, currentStackIndex : uint32) = { currentDisplay = currentDisplay; currentStackIndex = currentStackIndex }
        override x.ToString() =
            sprintf "VkDisplayPlanePropertiesKHR { currentDisplay = %A; currentStackIndex = %A }" x.currentDisplay x.currentStackIndex
    end

[<StructLayout(LayoutKind.Sequential)>]
type VkDisplayPresentInfoKHR = 
    struct
        val mutable public sType : VkStructureType
        val mutable public pNext : nativeint
        val mutable public srcRect : VkRect2D
        val mutable public dstRect : VkRect2D
        val mutable public persistent : VkBool32

        new(sType : VkStructureType, pNext : nativeint, srcRect : VkRect2D, dstRect : VkRect2D, persistent : VkBool32) = { sType = sType; pNext = pNext; srcRect = srcRect; dstRect = dstRect; persistent = persistent }
        override x.ToString() =
            sprintf "VkDisplayPresentInfoKHR { sType = %A; pNext = %A; srcRect = %A; dstRect = %A; persistent = %A }" x.sType x.pNext x.srcRect x.dstRect x.persistent
    end

[<StructLayout(LayoutKind.Sequential)>]
type VkDisplayPropertiesKHR = 
    struct
        val mutable public display : VkDisplayKHR
        val mutable public displayName : cstr
        val mutable public physicalDimensions : VkExtent2D
        val mutable public physicalResolution : VkExtent2D
        val mutable public supportedTransforms : VkSurfaceTransformFlagsKHR
        val mutable public planeReorderPossible : VkBool32
        val mutable public persistentContent : VkBool32

        new(display : VkDisplayKHR, displayName : cstr, physicalDimensions : VkExtent2D, physicalResolution : VkExtent2D, supportedTransforms : VkSurfaceTransformFlagsKHR, planeReorderPossible : VkBool32, persistentContent : VkBool32) = { display = display; displayName = displayName; physicalDimensions = physicalDimensions; physicalResolution = physicalResolution; supportedTransforms = supportedTransforms; planeReorderPossible = planeReorderPossible; persistentContent = persistentContent }
        override x.ToString() =
            sprintf "VkDisplayPropertiesKHR { display = %A; displayName = %A; physicalDimensions = %A; physicalResolution = %A; supportedTransforms = %A; planeReorderPossible = %A; persistentContent = %A }" x.display x.displayName x.physicalDimensions x.physicalResolution x.supportedTransforms x.planeReorderPossible x.persistentContent
    end

[<StructLayout(LayoutKind.Sequential)>]
type VkDisplaySurfaceCreateInfoKHR = 
    struct
        val mutable public sType : VkStructureType
        val mutable public pNext : nativeint
        val mutable public flags : VkDisplaySurfaceCreateFlagsKHR
        val mutable public displayMode : VkDisplayModeKHR
        val mutable public planeIndex : uint32
        val mutable public planeStackIndex : uint32
        val mutable public transform : VkSurfaceTransformFlagBitsKHR
        val mutable public globalAlpha : float32
        val mutable public alphaMode : VkDisplayPlaneAlphaFlagBitsKHR
        val mutable public imageExtent : VkExtent2D

        new(sType : VkStructureType, pNext : nativeint, flags : VkDisplaySurfaceCreateFlagsKHR, displayMode : VkDisplayModeKHR, planeIndex : uint32, planeStackIndex : uint32, transform : VkSurfaceTransformFlagBitsKHR, globalAlpha : float32, alphaMode : VkDisplayPlaneAlphaFlagBitsKHR, imageExtent : VkExtent2D) = { sType = sType; pNext = pNext; flags = flags; displayMode = displayMode; planeIndex = planeIndex; planeStackIndex = planeStackIndex; transform = transform; globalAlpha = globalAlpha; alphaMode = alphaMode; imageExtent = imageExtent }
        override x.ToString() =
            sprintf "VkDisplaySurfaceCreateInfoKHR { sType = %A; pNext = %A; flags = %A; displayMode = %A; planeIndex = %A; planeStackIndex = %A; transform = %A; globalAlpha = %A; alphaMode = %A; imageExtent = %A }" x.sType x.pNext x.flags x.displayMode x.planeIndex x.planeStackIndex x.transform x.globalAlpha x.alphaMode x.imageExtent
    end

[<StructLayout(LayoutKind.Sequential)>]
type VkDrawIndexedIndirectCommand = 
    struct
        val mutable public indexCount : uint32
        val mutable public instanceCount : uint32
        val mutable public firstIndex : uint32
        val mutable public vertexOffset : int
        val mutable public firstInstance : uint32

        new(indexCount : uint32, instanceCount : uint32, firstIndex : uint32, vertexOffset : int, firstInstance : uint32) = { indexCount = indexCount; instanceCount = instanceCount; firstIndex = firstIndex; vertexOffset = vertexOffset; firstInstance = firstInstance }
        override x.ToString() =
            sprintf "VkDrawIndexedIndirectCommand { indexCount = %A; instanceCount = %A; firstIndex = %A; vertexOffset = %A; firstInstance = %A }" x.indexCount x.instanceCount x.firstIndex x.vertexOffset x.firstInstance
    end

[<StructLayout(LayoutKind.Sequential)>]
type VkDrawIndirectCommand = 
    struct
        val mutable public vertexCount : uint32
        val mutable public instanceCount : uint32
        val mutable public firstVertex : uint32
        val mutable public firstInstance : uint32

        new(vertexCount : uint32, instanceCount : uint32, firstVertex : uint32, firstInstance : uint32) = { vertexCount = vertexCount; instanceCount = instanceCount; firstVertex = firstVertex; firstInstance = firstInstance }
        override x.ToString() =
            sprintf "VkDrawIndirectCommand { vertexCount = %A; instanceCount = %A; firstVertex = %A; firstInstance = %A }" x.vertexCount x.instanceCount x.firstVertex x.firstInstance
    end

[<StructLayout(LayoutKind.Sequential)>]
type VkEventCreateInfo = 
    struct
        val mutable public sType : VkStructureType
        val mutable public pNext : nativeint
        val mutable public flags : VkEventCreateFlags

        new(sType : VkStructureType, pNext : nativeint, flags : VkEventCreateFlags) = { sType = sType; pNext = pNext; flags = flags }
        override x.ToString() =
            sprintf "VkEventCreateInfo { sType = %A; pNext = %A; flags = %A }" x.sType x.pNext x.flags
    end

[<StructLayout(LayoutKind.Sequential)>]
type VkExtensionProperties = 
    struct
        val mutable public extensionName : String256
        val mutable public specVersion : uint32

        new(extensionName : String256, specVersion : uint32) = { extensionName = extensionName; specVersion = specVersion }
        override x.ToString() =
            sprintf "VkExtensionProperties { extensionName = %A; specVersion = %A }" x.extensionName x.specVersion
    end

[<StructLayout(LayoutKind.Sequential)>]
type VkFenceCreateInfo = 
    struct
        val mutable public sType : VkStructureType
        val mutable public pNext : nativeint
        val mutable public flags : VkFenceCreateFlags

        new(sType : VkStructureType, pNext : nativeint, flags : VkFenceCreateFlags) = { sType = sType; pNext = pNext; flags = flags }
        override x.ToString() =
            sprintf "VkFenceCreateInfo { sType = %A; pNext = %A; flags = %A }" x.sType x.pNext x.flags
    end

[<StructLayout(LayoutKind.Sequential)>]
type VkFormatProperties = 
    struct
        val mutable public linearTilingFeatures : VkFormatFeatureFlags
        val mutable public optimalTilingFeatures : VkFormatFeatureFlags
        val mutable public bufferFeatures : VkFormatFeatureFlags

        new(linearTilingFeatures : VkFormatFeatureFlags, optimalTilingFeatures : VkFormatFeatureFlags, bufferFeatures : VkFormatFeatureFlags) = { linearTilingFeatures = linearTilingFeatures; optimalTilingFeatures = optimalTilingFeatures; bufferFeatures = bufferFeatures }
        override x.ToString() =
            sprintf "VkFormatProperties { linearTilingFeatures = %A; optimalTilingFeatures = %A; bufferFeatures = %A }" x.linearTilingFeatures x.optimalTilingFeatures x.bufferFeatures
    end

[<StructLayout(LayoutKind.Sequential)>]
type VkFramebufferCreateInfo = 
    struct
        val mutable public sType : VkStructureType
        val mutable public pNext : nativeint
        val mutable public flags : VkFramebufferCreateFlags
        val mutable public renderPass : VkRenderPass
        val mutable public attachmentCount : uint32
        val mutable public pAttachments : nativeptr<VkImageView>
        val mutable public width : uint32
        val mutable public height : uint32
        val mutable public layers : uint32

        new(sType : VkStructureType, pNext : nativeint, flags : VkFramebufferCreateFlags, renderPass : VkRenderPass, attachmentCount : uint32, pAttachments : nativeptr<VkImageView>, width : uint32, height : uint32, layers : uint32) = { sType = sType; pNext = pNext; flags = flags; renderPass = renderPass; attachmentCount = attachmentCount; pAttachments = pAttachments; width = width; height = height; layers = layers }
        override x.ToString() =
            sprintf "VkFramebufferCreateInfo { sType = %A; pNext = %A; flags = %A; renderPass = %A; attachmentCount = %A; pAttachments = %A; width = %A; height = %A; layers = %A }" x.sType x.pNext x.flags x.renderPass x.attachmentCount x.pAttachments x.width x.height x.layers
    end

[<StructLayout(LayoutKind.Sequential)>]
type VkVertexInputBindingDescription = 
    struct
        val mutable public binding : uint32
        val mutable public stride : uint32
        val mutable public inputRate : VkVertexInputRate

        new(binding : uint32, stride : uint32, inputRate : VkVertexInputRate) = { binding = binding; stride = stride; inputRate = inputRate }
        override x.ToString() =
            sprintf "VkVertexInputBindingDescription { binding = %A; stride = %A; inputRate = %A }" x.binding x.stride x.inputRate
    end

[<StructLayout(LayoutKind.Sequential)>]
type VkVertexInputAttributeDescription = 
    struct
        val mutable public location : uint32
        val mutable public binding : uint32
        val mutable public format : VkFormat
        val mutable public offset : uint32

        new(location : uint32, binding : uint32, format : VkFormat, offset : uint32) = { location = location; binding = binding; format = format; offset = offset }
        override x.ToString() =
            sprintf "VkVertexInputAttributeDescription { location = %A; binding = %A; format = %A; offset = %A }" x.location x.binding x.format x.offset
    end

[<StructLayout(LayoutKind.Sequential)>]
type VkPipelineVertexInputStateCreateInfo = 
    struct
        val mutable public sType : VkStructureType
        val mutable public pNext : nativeint
        val mutable public flags : VkPipelineVertexInputStateCreateFlags
        val mutable public vertexBindingDescriptionCount : uint32
        val mutable public pVertexBindingDescriptions : nativeptr<VkVertexInputBindingDescription>
        val mutable public vertexAttributeDescriptionCount : uint32
        val mutable public pVertexAttributeDescriptions : nativeptr<VkVertexInputAttributeDescription>

        new(sType : VkStructureType, pNext : nativeint, flags : VkPipelineVertexInputStateCreateFlags, vertexBindingDescriptionCount : uint32, pVertexBindingDescriptions : nativeptr<VkVertexInputBindingDescription>, vertexAttributeDescriptionCount : uint32, pVertexAttributeDescriptions : nativeptr<VkVertexInputAttributeDescription>) = { sType = sType; pNext = pNext; flags = flags; vertexBindingDescriptionCount = vertexBindingDescriptionCount; pVertexBindingDescriptions = pVertexBindingDescriptions; vertexAttributeDescriptionCount = vertexAttributeDescriptionCount; pVertexAttributeDescriptions = pVertexAttributeDescriptions }
        override x.ToString() =
            sprintf "VkPipelineVertexInputStateCreateInfo { sType = %A; pNext = %A; flags = %A; vertexBindingDescriptionCount = %A; pVertexBindingDescriptions = %A; vertexAttributeDescriptionCount = %A; pVertexAttributeDescriptions = %A }" x.sType x.pNext x.flags x.vertexBindingDescriptionCount x.pVertexBindingDescriptions x.vertexAttributeDescriptionCount x.pVertexAttributeDescriptions
    end

[<StructLayout(LayoutKind.Sequential)>]
type VkPipelineInputAssemblyStateCreateInfo = 
    struct
        val mutable public sType : VkStructureType
        val mutable public pNext : nativeint
        val mutable public flags : VkPipelineInputAssemblyStateCreateFlags
        val mutable public topology : VkPrimitiveTopology
        val mutable public primitiveRestartEnable : VkBool32

        new(sType : VkStructureType, pNext : nativeint, flags : VkPipelineInputAssemblyStateCreateFlags, topology : VkPrimitiveTopology, primitiveRestartEnable : VkBool32) = { sType = sType; pNext = pNext; flags = flags; topology = topology; primitiveRestartEnable = primitiveRestartEnable }
        override x.ToString() =
            sprintf "VkPipelineInputAssemblyStateCreateInfo { sType = %A; pNext = %A; flags = %A; topology = %A; primitiveRestartEnable = %A }" x.sType x.pNext x.flags x.topology x.primitiveRestartEnable
    end

[<StructLayout(LayoutKind.Sequential)>]
type VkPipelineTessellationStateCreateInfo = 
    struct
        val mutable public sType : VkStructureType
        val mutable public pNext : nativeint
        val mutable public flags : VkPipelineTessellationStateCreateFlags
        val mutable public patchControlPoints : uint32

        new(sType : VkStructureType, pNext : nativeint, flags : VkPipelineTessellationStateCreateFlags, patchControlPoints : uint32) = { sType = sType; pNext = pNext; flags = flags; patchControlPoints = patchControlPoints }
        override x.ToString() =
            sprintf "VkPipelineTessellationStateCreateInfo { sType = %A; pNext = %A; flags = %A; patchControlPoints = %A }" x.sType x.pNext x.flags x.patchControlPoints
    end

[<StructLayout(LayoutKind.Sequential)>]
type VkViewport = 
    struct
        val mutable public x : float32
        val mutable public y : float32
        val mutable public width : float32
        val mutable public height : float32
        val mutable public minDepth : float32
        val mutable public maxDepth : float32

        new(x : float32, y : float32, width : float32, height : float32, minDepth : float32, maxDepth : float32) = { x = x; y = y; width = width; height = height; minDepth = minDepth; maxDepth = maxDepth }
        override x.ToString() =
            sprintf "VkViewport { x = %A; y = %A; width = %A; height = %A; minDepth = %A; maxDepth = %A }" x.x x.y x.width x.height x.minDepth x.maxDepth
    end

[<StructLayout(LayoutKind.Sequential)>]
type VkPipelineViewportStateCreateInfo = 
    struct
        val mutable public sType : VkStructureType
        val mutable public pNext : nativeint
        val mutable public flags : VkPipelineViewportStateCreateFlags
        val mutable public viewportCount : uint32
        val mutable public pViewports : nativeptr<VkViewport>
        val mutable public scissorCount : uint32
        val mutable public pScissors : nativeptr<VkRect2D>

        new(sType : VkStructureType, pNext : nativeint, flags : VkPipelineViewportStateCreateFlags, viewportCount : uint32, pViewports : nativeptr<VkViewport>, scissorCount : uint32, pScissors : nativeptr<VkRect2D>) = { sType = sType; pNext = pNext; flags = flags; viewportCount = viewportCount; pViewports = pViewports; scissorCount = scissorCount; pScissors = pScissors }
        override x.ToString() =
            sprintf "VkPipelineViewportStateCreateInfo { sType = %A; pNext = %A; flags = %A; viewportCount = %A; pViewports = %A; scissorCount = %A; pScissors = %A }" x.sType x.pNext x.flags x.viewportCount x.pViewports x.scissorCount x.pScissors
    end

[<StructLayout(LayoutKind.Sequential)>]
type VkPipelineRasterizationStateCreateInfo = 
    struct
        val mutable public sType : VkStructureType
        val mutable public pNext : nativeint
        val mutable public flags : VkPipelineRasterizationStateCreateFlags
        val mutable public depthClampEnable : VkBool32
        val mutable public rasterizerDiscardEnable : VkBool32
        val mutable public polygonMode : VkPolygonMode
        val mutable public cullMode : VkCullModeFlags
        val mutable public frontFace : VkFrontFace
        val mutable public depthBiasEnable : VkBool32
        val mutable public depthBiasConstantFactor : float32
        val mutable public depthBiasClamp : float32
        val mutable public depthBiasSlopeFactor : float32
        val mutable public lineWidth : float32

        new(sType : VkStructureType, pNext : nativeint, flags : VkPipelineRasterizationStateCreateFlags, depthClampEnable : VkBool32, rasterizerDiscardEnable : VkBool32, polygonMode : VkPolygonMode, cullMode : VkCullModeFlags, frontFace : VkFrontFace, depthBiasEnable : VkBool32, depthBiasConstantFactor : float32, depthBiasClamp : float32, depthBiasSlopeFactor : float32, lineWidth : float32) = { sType = sType; pNext = pNext; flags = flags; depthClampEnable = depthClampEnable; rasterizerDiscardEnable = rasterizerDiscardEnable; polygonMode = polygonMode; cullMode = cullMode; frontFace = frontFace; depthBiasEnable = depthBiasEnable; depthBiasConstantFactor = depthBiasConstantFactor; depthBiasClamp = depthBiasClamp; depthBiasSlopeFactor = depthBiasSlopeFactor; lineWidth = lineWidth }
        override x.ToString() =
            sprintf "VkPipelineRasterizationStateCreateInfo { sType = %A; pNext = %A; flags = %A; depthClampEnable = %A; rasterizerDiscardEnable = %A; polygonMode = %A; cullMode = %A; frontFace = %A; depthBiasEnable = %A; depthBiasConstantFactor = %A; depthBiasClamp = %A; depthBiasSlopeFactor = %A; lineWidth = %A }" x.sType x.pNext x.flags x.depthClampEnable x.rasterizerDiscardEnable x.polygonMode x.cullMode x.frontFace x.depthBiasEnable x.depthBiasConstantFactor x.depthBiasClamp x.depthBiasSlopeFactor x.lineWidth
    end

[<StructLayout(LayoutKind.Sequential)>]
type VkPipelineMultisampleStateCreateInfo = 
    struct
        val mutable public sType : VkStructureType
        val mutable public pNext : nativeint
        val mutable public flags : VkPipelineMultisampleStateCreateFlags
        val mutable public rasterizationSamples : VkSampleCountFlags
        val mutable public sampleShadingEnable : VkBool32
        val mutable public minSampleShading : float32
        val mutable public pSampleMask : nativeptr<VkSampleMask>
        val mutable public alphaToCoverageEnable : VkBool32
        val mutable public alphaToOneEnable : VkBool32

        new(sType : VkStructureType, pNext : nativeint, flags : VkPipelineMultisampleStateCreateFlags, rasterizationSamples : VkSampleCountFlags, sampleShadingEnable : VkBool32, minSampleShading : float32, pSampleMask : nativeptr<VkSampleMask>, alphaToCoverageEnable : VkBool32, alphaToOneEnable : VkBool32) = { sType = sType; pNext = pNext; flags = flags; rasterizationSamples = rasterizationSamples; sampleShadingEnable = sampleShadingEnable; minSampleShading = minSampleShading; pSampleMask = pSampleMask; alphaToCoverageEnable = alphaToCoverageEnable; alphaToOneEnable = alphaToOneEnable }
        override x.ToString() =
            sprintf "VkPipelineMultisampleStateCreateInfo { sType = %A; pNext = %A; flags = %A; rasterizationSamples = %A; sampleShadingEnable = %A; minSampleShading = %A; pSampleMask = %A; alphaToCoverageEnable = %A; alphaToOneEnable = %A }" x.sType x.pNext x.flags x.rasterizationSamples x.sampleShadingEnable x.minSampleShading x.pSampleMask x.alphaToCoverageEnable x.alphaToOneEnable
    end

[<StructLayout(LayoutKind.Sequential)>]
type VkStencilOpState = 
    struct
        val mutable public failOp : VkStencilOp
        val mutable public passOp : VkStencilOp
        val mutable public depthFailOp : VkStencilOp
        val mutable public compareOp : VkCompareOp
        val mutable public compareMask : uint32
        val mutable public writeMask : uint32
        val mutable public reference : uint32

        new(failOp : VkStencilOp, passOp : VkStencilOp, depthFailOp : VkStencilOp, compareOp : VkCompareOp, compareMask : uint32, writeMask : uint32, reference : uint32) = { failOp = failOp; passOp = passOp; depthFailOp = depthFailOp; compareOp = compareOp; compareMask = compareMask; writeMask = writeMask; reference = reference }
        override x.ToString() =
            sprintf "VkStencilOpState { failOp = %A; passOp = %A; depthFailOp = %A; compareOp = %A; compareMask = %A; writeMask = %A; reference = %A }" x.failOp x.passOp x.depthFailOp x.compareOp x.compareMask x.writeMask x.reference
    end

[<StructLayout(LayoutKind.Sequential)>]
type VkPipelineDepthStencilStateCreateInfo = 
    struct
        val mutable public sType : VkStructureType
        val mutable public pNext : nativeint
        val mutable public flags : VkPipelineDepthStencilStateCreateFlags
        val mutable public depthTestEnable : VkBool32
        val mutable public depthWriteEnable : VkBool32
        val mutable public depthCompareOp : VkCompareOp
        val mutable public depthBoundsTestEnable : VkBool32
        val mutable public stencilTestEnable : VkBool32
        val mutable public front : VkStencilOpState
        val mutable public back : VkStencilOpState
        val mutable public minDepthBounds : float32
        val mutable public maxDepthBounds : float32

        new(sType : VkStructureType, pNext : nativeint, flags : VkPipelineDepthStencilStateCreateFlags, depthTestEnable : VkBool32, depthWriteEnable : VkBool32, depthCompareOp : VkCompareOp, depthBoundsTestEnable : VkBool32, stencilTestEnable : VkBool32, front : VkStencilOpState, back : VkStencilOpState, minDepthBounds : float32, maxDepthBounds : float32) = { sType = sType; pNext = pNext; flags = flags; depthTestEnable = depthTestEnable; depthWriteEnable = depthWriteEnable; depthCompareOp = depthCompareOp; depthBoundsTestEnable = depthBoundsTestEnable; stencilTestEnable = stencilTestEnable; front = front; back = back; minDepthBounds = minDepthBounds; maxDepthBounds = maxDepthBounds }
        override x.ToString() =
            sprintf "VkPipelineDepthStencilStateCreateInfo { sType = %A; pNext = %A; flags = %A; depthTestEnable = %A; depthWriteEnable = %A; depthCompareOp = %A; depthBoundsTestEnable = %A; stencilTestEnable = %A; front = %A; back = %A; minDepthBounds = %A; maxDepthBounds = %A }" x.sType x.pNext x.flags x.depthTestEnable x.depthWriteEnable x.depthCompareOp x.depthBoundsTestEnable x.stencilTestEnable x.front x.back x.minDepthBounds x.maxDepthBounds
    end

[<StructLayout(LayoutKind.Sequential)>]
type VkPipelineColorBlendAttachmentState = 
    struct
        val mutable public blendEnable : VkBool32
        val mutable public srcColorBlendFactor : VkBlendFactor
        val mutable public dstColorBlendFactor : VkBlendFactor
        val mutable public colorBlendOp : VkBlendOp
        val mutable public srcAlphaBlendFactor : VkBlendFactor
        val mutable public dstAlphaBlendFactor : VkBlendFactor
        val mutable public alphaBlendOp : VkBlendOp
        val mutable public colorWriteMask : VkColorComponentFlags

        new(blendEnable : VkBool32, srcColorBlendFactor : VkBlendFactor, dstColorBlendFactor : VkBlendFactor, colorBlendOp : VkBlendOp, srcAlphaBlendFactor : VkBlendFactor, dstAlphaBlendFactor : VkBlendFactor, alphaBlendOp : VkBlendOp, colorWriteMask : VkColorComponentFlags) = { blendEnable = blendEnable; srcColorBlendFactor = srcColorBlendFactor; dstColorBlendFactor = dstColorBlendFactor; colorBlendOp = colorBlendOp; srcAlphaBlendFactor = srcAlphaBlendFactor; dstAlphaBlendFactor = dstAlphaBlendFactor; alphaBlendOp = alphaBlendOp; colorWriteMask = colorWriteMask }
        override x.ToString() =
            sprintf "VkPipelineColorBlendAttachmentState { blendEnable = %A; srcColorBlendFactor = %A; dstColorBlendFactor = %A; colorBlendOp = %A; srcAlphaBlendFactor = %A; dstAlphaBlendFactor = %A; alphaBlendOp = %A; colorWriteMask = %A }" x.blendEnable x.srcColorBlendFactor x.dstColorBlendFactor x.colorBlendOp x.srcAlphaBlendFactor x.dstAlphaBlendFactor x.alphaBlendOp x.colorWriteMask
    end

[<StructLayout(LayoutKind.Sequential)>]
type VkPipelineColorBlendStateCreateInfo = 
    struct
        val mutable public sType : VkStructureType
        val mutable public pNext : nativeint
        val mutable public flags : VkPipelineColorBlendStateCreateFlags
        val mutable public logicOpEnable : VkBool32
        val mutable public logicOp : VkLogicOp
        val mutable public attachmentCount : uint32
        val mutable public pAttachments : nativeptr<VkPipelineColorBlendAttachmentState>
        val mutable public blendConstants : V4f

        new(sType : VkStructureType, pNext : nativeint, flags : VkPipelineColorBlendStateCreateFlags, logicOpEnable : VkBool32, logicOp : VkLogicOp, attachmentCount : uint32, pAttachments : nativeptr<VkPipelineColorBlendAttachmentState>, blendConstants : V4f) = { sType = sType; pNext = pNext; flags = flags; logicOpEnable = logicOpEnable; logicOp = logicOp; attachmentCount = attachmentCount; pAttachments = pAttachments; blendConstants = blendConstants }
        override x.ToString() =
            sprintf "VkPipelineColorBlendStateCreateInfo { sType = %A; pNext = %A; flags = %A; logicOpEnable = %A; logicOp = %A; attachmentCount = %A; pAttachments = %A; blendConstants = %A }" x.sType x.pNext x.flags x.logicOpEnable x.logicOp x.attachmentCount x.pAttachments x.blendConstants
    end

[<StructLayout(LayoutKind.Sequential)>]
type VkPipelineDynamicStateCreateInfo = 
    struct
        val mutable public sType : VkStructureType
        val mutable public pNext : nativeint
        val mutable public flags : VkPipelineDynamicStateCreateFlags
        val mutable public dynamicStateCount : uint32
        val mutable public pDynamicStates : nativeptr<VkDynamicState>

        new(sType : VkStructureType, pNext : nativeint, flags : VkPipelineDynamicStateCreateFlags, dynamicStateCount : uint32, pDynamicStates : nativeptr<VkDynamicState>) = { sType = sType; pNext = pNext; flags = flags; dynamicStateCount = dynamicStateCount; pDynamicStates = pDynamicStates }
        override x.ToString() =
            sprintf "VkPipelineDynamicStateCreateInfo { sType = %A; pNext = %A; flags = %A; dynamicStateCount = %A; pDynamicStates = %A }" x.sType x.pNext x.flags x.dynamicStateCount x.pDynamicStates
    end

[<StructLayout(LayoutKind.Sequential)>]
type VkGraphicsPipelineCreateInfo = 
    struct
        val mutable public sType : VkStructureType
        val mutable public pNext : nativeint
        val mutable public flags : VkPipelineCreateFlags
        val mutable public stageCount : uint32
        val mutable public pStages : nativeptr<VkPipelineShaderStageCreateInfo>
        val mutable public pVertexInputState : nativeptr<VkPipelineVertexInputStateCreateInfo>
        val mutable public pInputAssemblyState : nativeptr<VkPipelineInputAssemblyStateCreateInfo>
        val mutable public pTessellationState : nativeptr<VkPipelineTessellationStateCreateInfo>
        val mutable public pViewportState : nativeptr<VkPipelineViewportStateCreateInfo>
        val mutable public pRasterizationState : nativeptr<VkPipelineRasterizationStateCreateInfo>
        val mutable public pMultisampleState : nativeptr<VkPipelineMultisampleStateCreateInfo>
        val mutable public pDepthStencilState : nativeptr<VkPipelineDepthStencilStateCreateInfo>
        val mutable public pColorBlendState : nativeptr<VkPipelineColorBlendStateCreateInfo>
        val mutable public pDynamicState : nativeptr<VkPipelineDynamicStateCreateInfo>
        val mutable public layout : VkPipelineLayout
        val mutable public renderPass : VkRenderPass
        val mutable public subpass : uint32
        val mutable public basePipelineHandle : VkPipeline
        val mutable public basePipelineIndex : int

        new(sType : VkStructureType, pNext : nativeint, flags : VkPipelineCreateFlags, stageCount : uint32, pStages : nativeptr<VkPipelineShaderStageCreateInfo>, pVertexInputState : nativeptr<VkPipelineVertexInputStateCreateInfo>, pInputAssemblyState : nativeptr<VkPipelineInputAssemblyStateCreateInfo>, pTessellationState : nativeptr<VkPipelineTessellationStateCreateInfo>, pViewportState : nativeptr<VkPipelineViewportStateCreateInfo>, pRasterizationState : nativeptr<VkPipelineRasterizationStateCreateInfo>, pMultisampleState : nativeptr<VkPipelineMultisampleStateCreateInfo>, pDepthStencilState : nativeptr<VkPipelineDepthStencilStateCreateInfo>, pColorBlendState : nativeptr<VkPipelineColorBlendStateCreateInfo>, pDynamicState : nativeptr<VkPipelineDynamicStateCreateInfo>, layout : VkPipelineLayout, renderPass : VkRenderPass, subpass : uint32, basePipelineHandle : VkPipeline, basePipelineIndex : int) = { sType = sType; pNext = pNext; flags = flags; stageCount = stageCount; pStages = pStages; pVertexInputState = pVertexInputState; pInputAssemblyState = pInputAssemblyState; pTessellationState = pTessellationState; pViewportState = pViewportState; pRasterizationState = pRasterizationState; pMultisampleState = pMultisampleState; pDepthStencilState = pDepthStencilState; pColorBlendState = pColorBlendState; pDynamicState = pDynamicState; layout = layout; renderPass = renderPass; subpass = subpass; basePipelineHandle = basePipelineHandle; basePipelineIndex = basePipelineIndex }
        override x.ToString() =
            sprintf "VkGraphicsPipelineCreateInfo { sType = %A; pNext = %A; flags = %A; stageCount = %A; pStages = %A; pVertexInputState = %A; pInputAssemblyState = %A; pTessellationState = %A; pViewportState = %A; pRasterizationState = %A; pMultisampleState = %A; pDepthStencilState = %A; pColorBlendState = %A; pDynamicState = %A; layout = %A; renderPass = %A; subpass = %A; basePipelineHandle = %A; basePipelineIndex = %A }" x.sType x.pNext x.flags x.stageCount x.pStages x.pVertexInputState x.pInputAssemblyState x.pTessellationState x.pViewportState x.pRasterizationState x.pMultisampleState x.pDepthStencilState x.pColorBlendState x.pDynamicState x.layout x.renderPass x.subpass x.basePipelineHandle x.basePipelineIndex
    end

[<StructLayout(LayoutKind.Sequential)>]
type VkImageBlit = 
    struct
        val mutable public srcSubresource : VkImageSubresourceLayers
        val mutable public srcOffsets : VkOffset3D_2
        val mutable public dstSubresource : VkImageSubresourceLayers
        val mutable public dstOffsets : VkOffset3D_2

        new(srcSubresource : VkImageSubresourceLayers, srcOffsets : VkOffset3D_2, dstSubresource : VkImageSubresourceLayers, dstOffsets : VkOffset3D_2) = { srcSubresource = srcSubresource; srcOffsets = srcOffsets; dstSubresource = dstSubresource; dstOffsets = dstOffsets }
        override x.ToString() =
            sprintf "VkImageBlit { srcSubresource = %A; srcOffsets = %A; dstSubresource = %A; dstOffsets = %A }" x.srcSubresource x.srcOffsets x.dstSubresource x.dstOffsets
    end

[<StructLayout(LayoutKind.Sequential)>]
type VkImageCopy = 
    struct
        val mutable public srcSubresource : VkImageSubresourceLayers
        val mutable public srcOffset : VkOffset3D
        val mutable public dstSubresource : VkImageSubresourceLayers
        val mutable public dstOffset : VkOffset3D
        val mutable public extent : VkExtent3D

        new(srcSubresource : VkImageSubresourceLayers, srcOffset : VkOffset3D, dstSubresource : VkImageSubresourceLayers, dstOffset : VkOffset3D, extent : VkExtent3D) = { srcSubresource = srcSubresource; srcOffset = srcOffset; dstSubresource = dstSubresource; dstOffset = dstOffset; extent = extent }
        override x.ToString() =
            sprintf "VkImageCopy { srcSubresource = %A; srcOffset = %A; dstSubresource = %A; dstOffset = %A; extent = %A }" x.srcSubresource x.srcOffset x.dstSubresource x.dstOffset x.extent
    end

[<StructLayout(LayoutKind.Sequential)>]
type VkImageCreateInfo = 
    struct
        val mutable public sType : VkStructureType
        val mutable public pNext : nativeint
        val mutable public flags : VkImageCreateFlags
        val mutable public imageType : VkImageType
        val mutable public format : VkFormat
        val mutable public extent : VkExtent3D
        val mutable public mipLevels : uint32
        val mutable public arrayLayers : uint32
        val mutable public samples : VkSampleCountFlags
        val mutable public tiling : VkImageTiling
        val mutable public usage : VkImageUsageFlags
        val mutable public sharingMode : VkSharingMode
        val mutable public queueFamilyIndexCount : uint32
        val mutable public pQueueFamilyIndices : nativeptr<uint32>
        val mutable public initialLayout : VkImageLayout

        new(sType : VkStructureType, pNext : nativeint, flags : VkImageCreateFlags, imageType : VkImageType, format : VkFormat, extent : VkExtent3D, mipLevels : uint32, arrayLayers : uint32, samples : VkSampleCountFlags, tiling : VkImageTiling, usage : VkImageUsageFlags, sharingMode : VkSharingMode, queueFamilyIndexCount : uint32, pQueueFamilyIndices : nativeptr<uint32>, initialLayout : VkImageLayout) = { sType = sType; pNext = pNext; flags = flags; imageType = imageType; format = format; extent = extent; mipLevels = mipLevels; arrayLayers = arrayLayers; samples = samples; tiling = tiling; usage = usage; sharingMode = sharingMode; queueFamilyIndexCount = queueFamilyIndexCount; pQueueFamilyIndices = pQueueFamilyIndices; initialLayout = initialLayout }
        override x.ToString() =
            sprintf "VkImageCreateInfo { sType = %A; pNext = %A; flags = %A; imageType = %A; format = %A; extent = %A; mipLevels = %A; arrayLayers = %A; samples = %A; tiling = %A; usage = %A; sharingMode = %A; queueFamilyIndexCount = %A; pQueueFamilyIndices = %A; initialLayout = %A }" x.sType x.pNext x.flags x.imageType x.format x.extent x.mipLevels x.arrayLayers x.samples x.tiling x.usage x.sharingMode x.queueFamilyIndexCount x.pQueueFamilyIndices x.initialLayout
    end

[<StructLayout(LayoutKind.Sequential)>]
type VkImageFormatProperties = 
    struct
        val mutable public maxExtent : VkExtent3D
        val mutable public maxMipLevels : uint32
        val mutable public maxArrayLayers : uint32
        val mutable public sampleCounts : VkSampleCountFlags
        val mutable public maxResourceSize : VkDeviceSize

        new(maxExtent : VkExtent3D, maxMipLevels : uint32, maxArrayLayers : uint32, sampleCounts : VkSampleCountFlags, maxResourceSize : VkDeviceSize) = { maxExtent = maxExtent; maxMipLevels = maxMipLevels; maxArrayLayers = maxArrayLayers; sampleCounts = sampleCounts; maxResourceSize = maxResourceSize }
        override x.ToString() =
            sprintf "VkImageFormatProperties { maxExtent = %A; maxMipLevels = %A; maxArrayLayers = %A; sampleCounts = %A; maxResourceSize = %A }" x.maxExtent x.maxMipLevels x.maxArrayLayers x.sampleCounts x.maxResourceSize
    end

[<StructLayout(LayoutKind.Sequential)>]
type VkImageSubresourceRange = 
    struct
        val mutable public aspectMask : VkImageAspectFlags
        val mutable public baseMipLevel : uint32
        val mutable public levelCount : uint32
        val mutable public baseArrayLayer : uint32
        val mutable public layerCount : uint32

        new(aspectMask : VkImageAspectFlags, baseMipLevel : uint32, levelCount : uint32, baseArrayLayer : uint32, layerCount : uint32) = { aspectMask = aspectMask; baseMipLevel = baseMipLevel; levelCount = levelCount; baseArrayLayer = baseArrayLayer; layerCount = layerCount }
        override x.ToString() =
            sprintf "VkImageSubresourceRange { aspectMask = %A; baseMipLevel = %A; levelCount = %A; baseArrayLayer = %A; layerCount = %A }" x.aspectMask x.baseMipLevel x.levelCount x.baseArrayLayer x.layerCount
    end

[<StructLayout(LayoutKind.Sequential)>]
type VkImageMemoryBarrier = 
    struct
        val mutable public sType : VkStructureType
        val mutable public pNext : nativeint
        val mutable public srcAccessMask : VkAccessFlags
        val mutable public dstAccessMask : VkAccessFlags
        val mutable public oldLayout : VkImageLayout
        val mutable public newLayout : VkImageLayout
        val mutable public srcQueueFamilyIndex : uint32
        val mutable public dstQueueFamilyIndex : uint32
        val mutable public image : VkImage
        val mutable public subresourceRange : VkImageSubresourceRange

        new(sType : VkStructureType, pNext : nativeint, srcAccessMask : VkAccessFlags, dstAccessMask : VkAccessFlags, oldLayout : VkImageLayout, newLayout : VkImageLayout, srcQueueFamilyIndex : uint32, dstQueueFamilyIndex : uint32, image : VkImage, subresourceRange : VkImageSubresourceRange) = { sType = sType; pNext = pNext; srcAccessMask = srcAccessMask; dstAccessMask = dstAccessMask; oldLayout = oldLayout; newLayout = newLayout; srcQueueFamilyIndex = srcQueueFamilyIndex; dstQueueFamilyIndex = dstQueueFamilyIndex; image = image; subresourceRange = subresourceRange }
        override x.ToString() =
            sprintf "VkImageMemoryBarrier { sType = %A; pNext = %A; srcAccessMask = %A; dstAccessMask = %A; oldLayout = %A; newLayout = %A; srcQueueFamilyIndex = %A; dstQueueFamilyIndex = %A; image = %A; subresourceRange = %A }" x.sType x.pNext x.srcAccessMask x.dstAccessMask x.oldLayout x.newLayout x.srcQueueFamilyIndex x.dstQueueFamilyIndex x.image x.subresourceRange
    end

[<StructLayout(LayoutKind.Sequential)>]
type VkImageResolve = 
    struct
        val mutable public srcSubresource : VkImageSubresourceLayers
        val mutable public srcOffset : VkOffset3D
        val mutable public dstSubresource : VkImageSubresourceLayers
        val mutable public dstOffset : VkOffset3D
        val mutable public extent : VkExtent3D

        new(srcSubresource : VkImageSubresourceLayers, srcOffset : VkOffset3D, dstSubresource : VkImageSubresourceLayers, dstOffset : VkOffset3D, extent : VkExtent3D) = { srcSubresource = srcSubresource; srcOffset = srcOffset; dstSubresource = dstSubresource; dstOffset = dstOffset; extent = extent }
        override x.ToString() =
            sprintf "VkImageResolve { srcSubresource = %A; srcOffset = %A; dstSubresource = %A; dstOffset = %A; extent = %A }" x.srcSubresource x.srcOffset x.dstSubresource x.dstOffset x.extent
    end

[<StructLayout(LayoutKind.Sequential)>]
type VkImageViewCreateInfo = 
    struct
        val mutable public sType : VkStructureType
        val mutable public pNext : nativeint
        val mutable public flags : VkImageViewCreateFlags
        val mutable public image : VkImage
        val mutable public viewType : VkImageViewType
        val mutable public format : VkFormat
        val mutable public components : VkComponentMapping
        val mutable public subresourceRange : VkImageSubresourceRange

        new(sType : VkStructureType, pNext : nativeint, flags : VkImageViewCreateFlags, image : VkImage, viewType : VkImageViewType, format : VkFormat, components : VkComponentMapping, subresourceRange : VkImageSubresourceRange) = { sType = sType; pNext = pNext; flags = flags; image = image; viewType = viewType; format = format; components = components; subresourceRange = subresourceRange }
        override x.ToString() =
            sprintf "VkImageViewCreateInfo { sType = %A; pNext = %A; flags = %A; image = %A; viewType = %A; format = %A; components = %A; subresourceRange = %A }" x.sType x.pNext x.flags x.image x.viewType x.format x.components x.subresourceRange
    end

[<StructLayout(LayoutKind.Sequential)>]
type VkInstanceCreateInfo = 
    struct
        val mutable public sType : VkStructureType
        val mutable public pNext : nativeint
        val mutable public flags : VkInstanceCreateFlags
        val mutable public pApplicationInfo : nativeptr<VkApplicationInfo>
        val mutable public enabledLayerCount : uint32
        val mutable public ppEnabledLayerNames : nativeptr<cstr>
        val mutable public enabledExtensionCount : uint32
        val mutable public ppEnabledExtensionNames : nativeptr<cstr>

        new(sType : VkStructureType, pNext : nativeint, flags : VkInstanceCreateFlags, pApplicationInfo : nativeptr<VkApplicationInfo>, enabledLayerCount : uint32, ppEnabledLayerNames : nativeptr<cstr>, enabledExtensionCount : uint32, ppEnabledExtensionNames : nativeptr<cstr>) = { sType = sType; pNext = pNext; flags = flags; pApplicationInfo = pApplicationInfo; enabledLayerCount = enabledLayerCount; ppEnabledLayerNames = ppEnabledLayerNames; enabledExtensionCount = enabledExtensionCount; ppEnabledExtensionNames = ppEnabledExtensionNames }
        override x.ToString() =
            sprintf "VkInstanceCreateInfo { sType = %A; pNext = %A; flags = %A; pApplicationInfo = %A; enabledLayerCount = %A; ppEnabledLayerNames = %A; enabledExtensionCount = %A; ppEnabledExtensionNames = %A }" x.sType x.pNext x.flags x.pApplicationInfo x.enabledLayerCount x.ppEnabledLayerNames x.enabledExtensionCount x.ppEnabledExtensionNames
    end

[<StructLayout(LayoutKind.Sequential)>]
type VkLayerProperties = 
    struct
        val mutable public layerName : String256
        val mutable public specVersion : uint32
        val mutable public implementationVersion : uint32
        val mutable public description : String256

        new(layerName : String256, specVersion : uint32, implementationVersion : uint32, description : String256) = { layerName = layerName; specVersion = specVersion; implementationVersion = implementationVersion; description = description }
        override x.ToString() =
            sprintf "VkLayerProperties { layerName = %A; specVersion = %A; implementationVersion = %A; description = %A }" x.layerName x.specVersion x.implementationVersion x.description
    end

[<StructLayout(LayoutKind.Sequential)>]
type VkMappedMemoryRange = 
    struct
        val mutable public sType : VkStructureType
        val mutable public pNext : nativeint
        val mutable public memory : VkDeviceMemory
        val mutable public offset : VkDeviceSize
        val mutable public size : VkDeviceSize

        new(sType : VkStructureType, pNext : nativeint, memory : VkDeviceMemory, offset : VkDeviceSize, size : VkDeviceSize) = { sType = sType; pNext = pNext; memory = memory; offset = offset; size = size }
        override x.ToString() =
            sprintf "VkMappedMemoryRange { sType = %A; pNext = %A; memory = %A; offset = %A; size = %A }" x.sType x.pNext x.memory x.offset x.size
    end

[<StructLayout(LayoutKind.Sequential)>]
type VkMemoryAllocateInfo = 
    struct
        val mutable public sType : VkStructureType
        val mutable public pNext : nativeint
        val mutable public allocationSize : VkDeviceSize
        val mutable public memoryTypeIndex : uint32

        new(sType : VkStructureType, pNext : nativeint, allocationSize : VkDeviceSize, memoryTypeIndex : uint32) = { sType = sType; pNext = pNext; allocationSize = allocationSize; memoryTypeIndex = memoryTypeIndex }
        override x.ToString() =
            sprintf "VkMemoryAllocateInfo { sType = %A; pNext = %A; allocationSize = %A; memoryTypeIndex = %A }" x.sType x.pNext x.allocationSize x.memoryTypeIndex
    end

[<StructLayout(LayoutKind.Sequential)>]
type VkMemoryBarrier = 
    struct
        val mutable public sType : VkStructureType
        val mutable public pNext : nativeint
        val mutable public srcAccessMask : VkAccessFlags
        val mutable public dstAccessMask : VkAccessFlags

        new(sType : VkStructureType, pNext : nativeint, srcAccessMask : VkAccessFlags, dstAccessMask : VkAccessFlags) = { sType = sType; pNext = pNext; srcAccessMask = srcAccessMask; dstAccessMask = dstAccessMask }
        override x.ToString() =
            sprintf "VkMemoryBarrier { sType = %A; pNext = %A; srcAccessMask = %A; dstAccessMask = %A }" x.sType x.pNext x.srcAccessMask x.dstAccessMask
    end

[<StructLayout(LayoutKind.Sequential)>]
type VkMemoryHeap = 
    struct
        val mutable public size : VkDeviceSize
        val mutable public flags : VkMemoryHeapFlags

        new(size : VkDeviceSize, flags : VkMemoryHeapFlags) = { size = size; flags = flags }
        override x.ToString() =
            sprintf "VkMemoryHeap { size = %A; flags = %A }" x.size x.flags
    end

[<StructLayout(LayoutKind.Explicit, Size = 256)>]
type VkMemoryHeap_16 =
    struct
        member x.Item
            with get (i : int) : VkMemoryHeap =
                if i < 0 || i > 15 then raise <| IndexOutOfRangeException()
                let ptr = &&x |> NativePtr.toNativeInt |> NativePtr.ofNativeInt
                NativePtr.get ptr i
            and set (i : int) (value : VkMemoryHeap) =
                if i < 0 || i > 15 then raise <| IndexOutOfRangeException()
                let ptr = &&x |> NativePtr.toNativeInt |> NativePtr.ofNativeInt
                NativePtr.set ptr i value

        member x.Length = 16

        interface System.Collections.IEnumerable with
            member x.GetEnumerator() = let x = x in (Seq.init 16 (fun i -> x.[i])).GetEnumerator() :> System.Collections.IEnumerator
        interface System.Collections.Generic.IEnumerable<VkMemoryHeap> with
            member x.GetEnumerator() = let x = x in (Seq.init 16 (fun i -> x.[i])).GetEnumerator()
    end

[<StructLayout(LayoutKind.Sequential)>]
type VkMemoryRequirements = 
    struct
        val mutable public size : VkDeviceSize
        val mutable public alignment : VkDeviceSize
        val mutable public memoryTypeBits : uint32

        new(size : VkDeviceSize, alignment : VkDeviceSize, memoryTypeBits : uint32) = { size = size; alignment = alignment; memoryTypeBits = memoryTypeBits }
        override x.ToString() =
            sprintf "VkMemoryRequirements { size = %A; alignment = %A; memoryTypeBits = %A }" x.size x.alignment x.memoryTypeBits
    end

[<StructLayout(LayoutKind.Sequential)>]
type VkMemoryType = 
    struct
        val mutable public propertyFlags : VkMemoryPropertyFlags
        val mutable public heapIndex : uint32

        new(propertyFlags : VkMemoryPropertyFlags, heapIndex : uint32) = { propertyFlags = propertyFlags; heapIndex = heapIndex }
        override x.ToString() =
            sprintf "VkMemoryType { propertyFlags = %A; heapIndex = %A }" x.propertyFlags x.heapIndex
    end

[<StructLayout(LayoutKind.Explicit, Size = 256)>]
type VkMemoryType_32 =
    struct
        member x.Item
            with get (i : int) : VkMemoryType =
                if i < 0 || i > 31 then raise <| IndexOutOfRangeException()
                let ptr = &&x |> NativePtr.toNativeInt |> NativePtr.ofNativeInt
                NativePtr.get ptr i
            and set (i : int) (value : VkMemoryType) =
                if i < 0 || i > 31 then raise <| IndexOutOfRangeException()
                let ptr = &&x |> NativePtr.toNativeInt |> NativePtr.ofNativeInt
                NativePtr.set ptr i value

        member x.Length = 32

        interface System.Collections.IEnumerable with
            member x.GetEnumerator() = let x = x in (Seq.init 32 (fun i -> x.[i])).GetEnumerator() :> System.Collections.IEnumerator
        interface System.Collections.Generic.IEnumerable<VkMemoryType> with
            member x.GetEnumerator() = let x = x in (Seq.init 32 (fun i -> x.[i])).GetEnumerator()
    end

[<StructLayout(LayoutKind.Sequential)>]
type VkMirSurfaceCreateInfoKHR = 
    struct
        val mutable public sType : VkStructureType
        val mutable public pNext : nativeint
        val mutable public flags : VkMirSurfaceCreateFlagsKHR
        val mutable public connection : nativeptr<nativeint>
        val mutable public mirSurface : nativeptr<nativeint>

        new(sType : VkStructureType, pNext : nativeint, flags : VkMirSurfaceCreateFlagsKHR, connection : nativeptr<nativeint>, mirSurface : nativeptr<nativeint>) = { sType = sType; pNext = pNext; flags = flags; connection = connection; mirSurface = mirSurface }
        override x.ToString() =
            sprintf "VkMirSurfaceCreateInfoKHR { sType = %A; pNext = %A; flags = %A; connection = %A; mirSurface = %A }" x.sType x.pNext x.flags x.connection x.mirSurface
    end

[<StructLayout(LayoutKind.Sequential)>]
type VkPhysicalDeviceLimits = 
    struct
        val mutable public maxImageDimension1D : uint32
        val mutable public maxImageDimension2D : uint32
        val mutable public maxImageDimension3D : uint32
        val mutable public maxImageDimensionCube : uint32
        val mutable public maxImageArrayLayers : uint32
        val mutable public maxTexelBufferElements : uint32
        val mutable public maxUniformBufferRange : uint32
        val mutable public maxStorageBufferRange : uint32
        val mutable public maxPushConstantsSize : uint32
        val mutable public maxMemoryAllocationCount : uint32
        val mutable public maxSamplerAllocationCount : uint32
        val mutable public bufferImageGranularity : VkDeviceSize
        val mutable public sparseAddressSpaceSize : VkDeviceSize
        val mutable public maxBoundDescriptorSets : uint32
        val mutable public maxPerStageDescriptorSamplers : uint32
        val mutable public maxPerStageDescriptorUniformBuffers : uint32
        val mutable public maxPerStageDescriptorStorageBuffers : uint32
        val mutable public maxPerStageDescriptorSampledImages : uint32
        val mutable public maxPerStageDescriptorStorageImages : uint32
        val mutable public maxPerStageDescriptorInputAttachments : uint32
        val mutable public maxPerStageResources : uint32
        val mutable public maxDescriptorSetSamplers : uint32
        val mutable public maxDescriptorSetUniformBuffers : uint32
        val mutable public maxDescriptorSetUniformBuffersDynamic : uint32
        val mutable public maxDescriptorSetStorageBuffers : uint32
        val mutable public maxDescriptorSetStorageBuffersDynamic : uint32
        val mutable public maxDescriptorSetSampledImages : uint32
        val mutable public maxDescriptorSetStorageImages : uint32
        val mutable public maxDescriptorSetInputAttachments : uint32
        val mutable public maxVertexInputAttributes : uint32
        val mutable public maxVertexInputBindings : uint32
        val mutable public maxVertexInputAttributeOffset : uint32
        val mutable public maxVertexInputBindingStride : uint32
        val mutable public maxVertexOutputComponents : uint32
        val mutable public maxTessellationGenerationLevel : uint32
        val mutable public maxTessellationPatchSize : uint32
        val mutable public maxTessellationControlPerVertexInputComponents : uint32
        val mutable public maxTessellationControlPerVertexOutputComponents : uint32
        val mutable public maxTessellationControlPerPatchOutputComponents : uint32
        val mutable public maxTessellationControlTotalOutputComponents : uint32
        val mutable public maxTessellationEvaluationInputComponents : uint32
        val mutable public maxTessellationEvaluationOutputComponents : uint32
        val mutable public maxGeometryShaderInvocations : uint32
        val mutable public maxGeometryInputComponents : uint32
        val mutable public maxGeometryOutputComponents : uint32
        val mutable public maxGeometryOutputVertices : uint32
        val mutable public maxGeometryTotalOutputComponents : uint32
        val mutable public maxFragmentInputComponents : uint32
        val mutable public maxFragmentOutputAttachments : uint32
        val mutable public maxFragmentDualSrcAttachments : uint32
        val mutable public maxFragmentCombinedOutputResources : uint32
        val mutable public maxComputeSharedMemorySize : uint32
        val mutable public maxComputeWorkGroupCount : V3ui
        val mutable public maxComputeWorkGroupInvocations : uint32
        val mutable public maxComputeWorkGroupSize : V3ui
        val mutable public subPixelPrecisionBits : uint32
        val mutable public subTexelPrecisionBits : uint32
        val mutable public mipmapPrecisionBits : uint32
        val mutable public maxDrawIndexedIndexValue : uint32
        val mutable public maxDrawIndirectCount : uint32
        val mutable public maxSamplerLodBias : float32
        val mutable public maxSamplerAnisotropy : float32
        val mutable public maxViewports : uint32
        val mutable public maxViewportDimensions : V2ui
        val mutable public viewportBoundsRange : V2f
        val mutable public viewportSubPixelBits : uint32
        val mutable public minMemoryMapAlignment : uint64
        val mutable public minTexelBufferOffsetAlignment : VkDeviceSize
        val mutable public minUniformBufferOffsetAlignment : VkDeviceSize
        val mutable public minStorageBufferOffsetAlignment : VkDeviceSize
        val mutable public minTexelOffset : int
        val mutable public maxTexelOffset : uint32
        val mutable public minTexelGatherOffset : int
        val mutable public maxTexelGatherOffset : uint32
        val mutable public minInterpolationOffset : float32
        val mutable public maxInterpolationOffset : float32
        val mutable public subPixelInterpolationOffsetBits : uint32
        val mutable public maxFramebufferWidth : uint32
        val mutable public maxFramebufferHeight : uint32
        val mutable public maxFramebufferLayers : uint32
        val mutable public framebufferColorSampleCounts : VkSampleCountFlags
        val mutable public framebufferDepthSampleCounts : VkSampleCountFlags
        val mutable public framebufferStencilSampleCounts : VkSampleCountFlags
        val mutable public framebufferNoAttachmentsSampleCounts : VkSampleCountFlags
        val mutable public maxColorAttachments : uint32
        val mutable public sampledImageColorSampleCounts : VkSampleCountFlags
        val mutable public sampledImageIntegerSampleCounts : VkSampleCountFlags
        val mutable public sampledImageDepthSampleCounts : VkSampleCountFlags
        val mutable public sampledImageStencilSampleCounts : VkSampleCountFlags
        val mutable public storageImageSampleCounts : VkSampleCountFlags
        val mutable public maxSampleMaskWords : uint32
        val mutable public timestampComputeAndGraphics : VkBool32
        val mutable public timestampPeriod : float32
        val mutable public maxClipDistances : uint32
        val mutable public maxCullDistances : uint32
        val mutable public maxCombinedClipAndCullDistances : uint32
        val mutable public discreteQueuePriorities : uint32
        val mutable public pointSizeRange : V2f
        val mutable public lineWidthRange : V2f
        val mutable public pointSizeGranularity : float32
        val mutable public lineWidthGranularity : float32
        val mutable public strictLines : VkBool32
        val mutable public standardSampleLocations : VkBool32
        val mutable public optimalBufferCopyOffsetAlignment : VkDeviceSize
        val mutable public optimalBufferCopyRowPitchAlignment : VkDeviceSize
        val mutable public nonCoherentAtomSize : VkDeviceSize

        new(maxImageDimension1D : uint32, maxImageDimension2D : uint32, maxImageDimension3D : uint32, maxImageDimensionCube : uint32, maxImageArrayLayers : uint32, maxTexelBufferElements : uint32, maxUniformBufferRange : uint32, maxStorageBufferRange : uint32, maxPushConstantsSize : uint32, maxMemoryAllocationCount : uint32, maxSamplerAllocationCount : uint32, bufferImageGranularity : VkDeviceSize, sparseAddressSpaceSize : VkDeviceSize, maxBoundDescriptorSets : uint32, maxPerStageDescriptorSamplers : uint32, maxPerStageDescriptorUniformBuffers : uint32, maxPerStageDescriptorStorageBuffers : uint32, maxPerStageDescriptorSampledImages : uint32, maxPerStageDescriptorStorageImages : uint32, maxPerStageDescriptorInputAttachments : uint32, maxPerStageResources : uint32, maxDescriptorSetSamplers : uint32, maxDescriptorSetUniformBuffers : uint32, maxDescriptorSetUniformBuffersDynamic : uint32, maxDescriptorSetStorageBuffers : uint32, maxDescriptorSetStorageBuffersDynamic : uint32, maxDescriptorSetSampledImages : uint32, maxDescriptorSetStorageImages : uint32, maxDescriptorSetInputAttachments : uint32, maxVertexInputAttributes : uint32, maxVertexInputBindings : uint32, maxVertexInputAttributeOffset : uint32, maxVertexInputBindingStride : uint32, maxVertexOutputComponents : uint32, maxTessellationGenerationLevel : uint32, maxTessellationPatchSize : uint32, maxTessellationControlPerVertexInputComponents : uint32, maxTessellationControlPerVertexOutputComponents : uint32, maxTessellationControlPerPatchOutputComponents : uint32, maxTessellationControlTotalOutputComponents : uint32, maxTessellationEvaluationInputComponents : uint32, maxTessellationEvaluationOutputComponents : uint32, maxGeometryShaderInvocations : uint32, maxGeometryInputComponents : uint32, maxGeometryOutputComponents : uint32, maxGeometryOutputVertices : uint32, maxGeometryTotalOutputComponents : uint32, maxFragmentInputComponents : uint32, maxFragmentOutputAttachments : uint32, maxFragmentDualSrcAttachments : uint32, maxFragmentCombinedOutputResources : uint32, maxComputeSharedMemorySize : uint32, maxComputeWorkGroupCount : V3ui, maxComputeWorkGroupInvocations : uint32, maxComputeWorkGroupSize : V3ui, subPixelPrecisionBits : uint32, subTexelPrecisionBits : uint32, mipmapPrecisionBits : uint32, maxDrawIndexedIndexValue : uint32, maxDrawIndirectCount : uint32, maxSamplerLodBias : float32, maxSamplerAnisotropy : float32, maxViewports : uint32, maxViewportDimensions : V2ui, viewportBoundsRange : V2f, viewportSubPixelBits : uint32, minMemoryMapAlignment : uint64, minTexelBufferOffsetAlignment : VkDeviceSize, minUniformBufferOffsetAlignment : VkDeviceSize, minStorageBufferOffsetAlignment : VkDeviceSize, minTexelOffset : int, maxTexelOffset : uint32, minTexelGatherOffset : int, maxTexelGatherOffset : uint32, minInterpolationOffset : float32, maxInterpolationOffset : float32, subPixelInterpolationOffsetBits : uint32, maxFramebufferWidth : uint32, maxFramebufferHeight : uint32, maxFramebufferLayers : uint32, framebufferColorSampleCounts : VkSampleCountFlags, framebufferDepthSampleCounts : VkSampleCountFlags, framebufferStencilSampleCounts : VkSampleCountFlags, framebufferNoAttachmentsSampleCounts : VkSampleCountFlags, maxColorAttachments : uint32, sampledImageColorSampleCounts : VkSampleCountFlags, sampledImageIntegerSampleCounts : VkSampleCountFlags, sampledImageDepthSampleCounts : VkSampleCountFlags, sampledImageStencilSampleCounts : VkSampleCountFlags, storageImageSampleCounts : VkSampleCountFlags, maxSampleMaskWords : uint32, timestampComputeAndGraphics : VkBool32, timestampPeriod : float32, maxClipDistances : uint32, maxCullDistances : uint32, maxCombinedClipAndCullDistances : uint32, discreteQueuePriorities : uint32, pointSizeRange : V2f, lineWidthRange : V2f, pointSizeGranularity : float32, lineWidthGranularity : float32, strictLines : VkBool32, standardSampleLocations : VkBool32, optimalBufferCopyOffsetAlignment : VkDeviceSize, optimalBufferCopyRowPitchAlignment : VkDeviceSize, nonCoherentAtomSize : VkDeviceSize) = { maxImageDimension1D = maxImageDimension1D; maxImageDimension2D = maxImageDimension2D; maxImageDimension3D = maxImageDimension3D; maxImageDimensionCube = maxImageDimensionCube; maxImageArrayLayers = maxImageArrayLayers; maxTexelBufferElements = maxTexelBufferElements; maxUniformBufferRange = maxUniformBufferRange; maxStorageBufferRange = maxStorageBufferRange; maxPushConstantsSize = maxPushConstantsSize; maxMemoryAllocationCount = maxMemoryAllocationCount; maxSamplerAllocationCount = maxSamplerAllocationCount; bufferImageGranularity = bufferImageGranularity; sparseAddressSpaceSize = sparseAddressSpaceSize; maxBoundDescriptorSets = maxBoundDescriptorSets; maxPerStageDescriptorSamplers = maxPerStageDescriptorSamplers; maxPerStageDescriptorUniformBuffers = maxPerStageDescriptorUniformBuffers; maxPerStageDescriptorStorageBuffers = maxPerStageDescriptorStorageBuffers; maxPerStageDescriptorSampledImages = maxPerStageDescriptorSampledImages; maxPerStageDescriptorStorageImages = maxPerStageDescriptorStorageImages; maxPerStageDescriptorInputAttachments = maxPerStageDescriptorInputAttachments; maxPerStageResources = maxPerStageResources; maxDescriptorSetSamplers = maxDescriptorSetSamplers; maxDescriptorSetUniformBuffers = maxDescriptorSetUniformBuffers; maxDescriptorSetUniformBuffersDynamic = maxDescriptorSetUniformBuffersDynamic; maxDescriptorSetStorageBuffers = maxDescriptorSetStorageBuffers; maxDescriptorSetStorageBuffersDynamic = maxDescriptorSetStorageBuffersDynamic; maxDescriptorSetSampledImages = maxDescriptorSetSampledImages; maxDescriptorSetStorageImages = maxDescriptorSetStorageImages; maxDescriptorSetInputAttachments = maxDescriptorSetInputAttachments; maxVertexInputAttributes = maxVertexInputAttributes; maxVertexInputBindings = maxVertexInputBindings; maxVertexInputAttributeOffset = maxVertexInputAttributeOffset; maxVertexInputBindingStride = maxVertexInputBindingStride; maxVertexOutputComponents = maxVertexOutputComponents; maxTessellationGenerationLevel = maxTessellationGenerationLevel; maxTessellationPatchSize = maxTessellationPatchSize; maxTessellationControlPerVertexInputComponents = maxTessellationControlPerVertexInputComponents; maxTessellationControlPerVertexOutputComponents = maxTessellationControlPerVertexOutputComponents; maxTessellationControlPerPatchOutputComponents = maxTessellationControlPerPatchOutputComponents; maxTessellationControlTotalOutputComponents = maxTessellationControlTotalOutputComponents; maxTessellationEvaluationInputComponents = maxTessellationEvaluationInputComponents; maxTessellationEvaluationOutputComponents = maxTessellationEvaluationOutputComponents; maxGeometryShaderInvocations = maxGeometryShaderInvocations; maxGeometryInputComponents = maxGeometryInputComponents; maxGeometryOutputComponents = maxGeometryOutputComponents; maxGeometryOutputVertices = maxGeometryOutputVertices; maxGeometryTotalOutputComponents = maxGeometryTotalOutputComponents; maxFragmentInputComponents = maxFragmentInputComponents; maxFragmentOutputAttachments = maxFragmentOutputAttachments; maxFragmentDualSrcAttachments = maxFragmentDualSrcAttachments; maxFragmentCombinedOutputResources = maxFragmentCombinedOutputResources; maxComputeSharedMemorySize = maxComputeSharedMemorySize; maxComputeWorkGroupCount = maxComputeWorkGroupCount; maxComputeWorkGroupInvocations = maxComputeWorkGroupInvocations; maxComputeWorkGroupSize = maxComputeWorkGroupSize; subPixelPrecisionBits = subPixelPrecisionBits; subTexelPrecisionBits = subTexelPrecisionBits; mipmapPrecisionBits = mipmapPrecisionBits; maxDrawIndexedIndexValue = maxDrawIndexedIndexValue; maxDrawIndirectCount = maxDrawIndirectCount; maxSamplerLodBias = maxSamplerLodBias; maxSamplerAnisotropy = maxSamplerAnisotropy; maxViewports = maxViewports; maxViewportDimensions = maxViewportDimensions; viewportBoundsRange = viewportBoundsRange; viewportSubPixelBits = viewportSubPixelBits; minMemoryMapAlignment = minMemoryMapAlignment; minTexelBufferOffsetAlignment = minTexelBufferOffsetAlignment; minUniformBufferOffsetAlignment = minUniformBufferOffsetAlignment; minStorageBufferOffsetAlignment = minStorageBufferOffsetAlignment; minTexelOffset = minTexelOffset; maxTexelOffset = maxTexelOffset; minTexelGatherOffset = minTexelGatherOffset; maxTexelGatherOffset = maxTexelGatherOffset; minInterpolationOffset = minInterpolationOffset; maxInterpolationOffset = maxInterpolationOffset; subPixelInterpolationOffsetBits = subPixelInterpolationOffsetBits; maxFramebufferWidth = maxFramebufferWidth; maxFramebufferHeight = maxFramebufferHeight; maxFramebufferLayers = maxFramebufferLayers; framebufferColorSampleCounts = framebufferColorSampleCounts; framebufferDepthSampleCounts = framebufferDepthSampleCounts; framebufferStencilSampleCounts = framebufferStencilSampleCounts; framebufferNoAttachmentsSampleCounts = framebufferNoAttachmentsSampleCounts; maxColorAttachments = maxColorAttachments; sampledImageColorSampleCounts = sampledImageColorSampleCounts; sampledImageIntegerSampleCounts = sampledImageIntegerSampleCounts; sampledImageDepthSampleCounts = sampledImageDepthSampleCounts; sampledImageStencilSampleCounts = sampledImageStencilSampleCounts; storageImageSampleCounts = storageImageSampleCounts; maxSampleMaskWords = maxSampleMaskWords; timestampComputeAndGraphics = timestampComputeAndGraphics; timestampPeriod = timestampPeriod; maxClipDistances = maxClipDistances; maxCullDistances = maxCullDistances; maxCombinedClipAndCullDistances = maxCombinedClipAndCullDistances; discreteQueuePriorities = discreteQueuePriorities; pointSizeRange = pointSizeRange; lineWidthRange = lineWidthRange; pointSizeGranularity = pointSizeGranularity; lineWidthGranularity = lineWidthGranularity; strictLines = strictLines; standardSampleLocations = standardSampleLocations; optimalBufferCopyOffsetAlignment = optimalBufferCopyOffsetAlignment; optimalBufferCopyRowPitchAlignment = optimalBufferCopyRowPitchAlignment; nonCoherentAtomSize = nonCoherentAtomSize }
        override x.ToString() =
            sprintf "VkPhysicalDeviceLimits { maxImageDimension1D = %A; maxImageDimension2D = %A; maxImageDimension3D = %A; maxImageDimensionCube = %A; maxImageArrayLayers = %A; maxTexelBufferElements = %A; maxUniformBufferRange = %A; maxStorageBufferRange = %A; maxPushConstantsSize = %A; maxMemoryAllocationCount = %A; maxSamplerAllocationCount = %A; bufferImageGranularity = %A; sparseAddressSpaceSize = %A; maxBoundDescriptorSets = %A; maxPerStageDescriptorSamplers = %A; maxPerStageDescriptorUniformBuffers = %A; maxPerStageDescriptorStorageBuffers = %A; maxPerStageDescriptorSampledImages = %A; maxPerStageDescriptorStorageImages = %A; maxPerStageDescriptorInputAttachments = %A; maxPerStageResources = %A; maxDescriptorSetSamplers = %A; maxDescriptorSetUniformBuffers = %A; maxDescriptorSetUniformBuffersDynamic = %A; maxDescriptorSetStorageBuffers = %A; maxDescriptorSetStorageBuffersDynamic = %A; maxDescriptorSetSampledImages = %A; maxDescriptorSetStorageImages = %A; maxDescriptorSetInputAttachments = %A; maxVertexInputAttributes = %A; maxVertexInputBindings = %A; maxVertexInputAttributeOffset = %A; maxVertexInputBindingStride = %A; maxVertexOutputComponents = %A; maxTessellationGenerationLevel = %A; maxTessellationPatchSize = %A; maxTessellationControlPerVertexInputComponents = %A; maxTessellationControlPerVertexOutputComponents = %A; maxTessellationControlPerPatchOutputComponents = %A; maxTessellationControlTotalOutputComponents = %A; maxTessellationEvaluationInputComponents = %A; maxTessellationEvaluationOutputComponents = %A; maxGeometryShaderInvocations = %A; maxGeometryInputComponents = %A; maxGeometryOutputComponents = %A; maxGeometryOutputVertices = %A; maxGeometryTotalOutputComponents = %A; maxFragmentInputComponents = %A; maxFragmentOutputAttachments = %A; maxFragmentDualSrcAttachments = %A; maxFragmentCombinedOutputResources = %A; maxComputeSharedMemorySize = %A; maxComputeWorkGroupCount = %A; maxComputeWorkGroupInvocations = %A; maxComputeWorkGroupSize = %A; subPixelPrecisionBits = %A; subTexelPrecisionBits = %A; mipmapPrecisionBits = %A; maxDrawIndexedIndexValue = %A; maxDrawIndirectCount = %A; maxSamplerLodBias = %A; maxSamplerAnisotropy = %A; maxViewports = %A; maxViewportDimensions = %A; viewportBoundsRange = %A; viewportSubPixelBits = %A; minMemoryMapAlignment = %A; minTexelBufferOffsetAlignment = %A; minUniformBufferOffsetAlignment = %A; minStorageBufferOffsetAlignment = %A; minTexelOffset = %A; maxTexelOffset = %A; minTexelGatherOffset = %A; maxTexelGatherOffset = %A; minInterpolationOffset = %A; maxInterpolationOffset = %A; subPixelInterpolationOffsetBits = %A; maxFramebufferWidth = %A; maxFramebufferHeight = %A; maxFramebufferLayers = %A; framebufferColorSampleCounts = %A; framebufferDepthSampleCounts = %A; framebufferStencilSampleCounts = %A; framebufferNoAttachmentsSampleCounts = %A; maxColorAttachments = %A; sampledImageColorSampleCounts = %A; sampledImageIntegerSampleCounts = %A; sampledImageDepthSampleCounts = %A; sampledImageStencilSampleCounts = %A; storageImageSampleCounts = %A; maxSampleMaskWords = %A; timestampComputeAndGraphics = %A; timestampPeriod = %A; maxClipDistances = %A; maxCullDistances = %A; maxCombinedClipAndCullDistances = %A; discreteQueuePriorities = %A; pointSizeRange = %A; lineWidthRange = %A; pointSizeGranularity = %A; lineWidthGranularity = %A; strictLines = %A; standardSampleLocations = %A; optimalBufferCopyOffsetAlignment = %A; optimalBufferCopyRowPitchAlignment = %A; nonCoherentAtomSize = %A }" x.maxImageDimension1D x.maxImageDimension2D x.maxImageDimension3D x.maxImageDimensionCube x.maxImageArrayLayers x.maxTexelBufferElements x.maxUniformBufferRange x.maxStorageBufferRange x.maxPushConstantsSize x.maxMemoryAllocationCount x.maxSamplerAllocationCount x.bufferImageGranularity x.sparseAddressSpaceSize x.maxBoundDescriptorSets x.maxPerStageDescriptorSamplers x.maxPerStageDescriptorUniformBuffers x.maxPerStageDescriptorStorageBuffers x.maxPerStageDescriptorSampledImages x.maxPerStageDescriptorStorageImages x.maxPerStageDescriptorInputAttachments x.maxPerStageResources x.maxDescriptorSetSamplers x.maxDescriptorSetUniformBuffers x.maxDescriptorSetUniformBuffersDynamic x.maxDescriptorSetStorageBuffers x.maxDescriptorSetStorageBuffersDynamic x.maxDescriptorSetSampledImages x.maxDescriptorSetStorageImages x.maxDescriptorSetInputAttachments x.maxVertexInputAttributes x.maxVertexInputBindings x.maxVertexInputAttributeOffset x.maxVertexInputBindingStride x.maxVertexOutputComponents x.maxTessellationGenerationLevel x.maxTessellationPatchSize x.maxTessellationControlPerVertexInputComponents x.maxTessellationControlPerVertexOutputComponents x.maxTessellationControlPerPatchOutputComponents x.maxTessellationControlTotalOutputComponents x.maxTessellationEvaluationInputComponents x.maxTessellationEvaluationOutputComponents x.maxGeometryShaderInvocations x.maxGeometryInputComponents x.maxGeometryOutputComponents x.maxGeometryOutputVertices x.maxGeometryTotalOutputComponents x.maxFragmentInputComponents x.maxFragmentOutputAttachments x.maxFragmentDualSrcAttachments x.maxFragmentCombinedOutputResources x.maxComputeSharedMemorySize x.maxComputeWorkGroupCount x.maxComputeWorkGroupInvocations x.maxComputeWorkGroupSize x.subPixelPrecisionBits x.subTexelPrecisionBits x.mipmapPrecisionBits x.maxDrawIndexedIndexValue x.maxDrawIndirectCount x.maxSamplerLodBias x.maxSamplerAnisotropy x.maxViewports x.maxViewportDimensions x.viewportBoundsRange x.viewportSubPixelBits x.minMemoryMapAlignment x.minTexelBufferOffsetAlignment x.minUniformBufferOffsetAlignment x.minStorageBufferOffsetAlignment x.minTexelOffset x.maxTexelOffset x.minTexelGatherOffset x.maxTexelGatherOffset x.minInterpolationOffset x.maxInterpolationOffset x.subPixelInterpolationOffsetBits x.maxFramebufferWidth x.maxFramebufferHeight x.maxFramebufferLayers x.framebufferColorSampleCounts x.framebufferDepthSampleCounts x.framebufferStencilSampleCounts x.framebufferNoAttachmentsSampleCounts x.maxColorAttachments x.sampledImageColorSampleCounts x.sampledImageIntegerSampleCounts x.sampledImageDepthSampleCounts x.sampledImageStencilSampleCounts x.storageImageSampleCounts x.maxSampleMaskWords x.timestampComputeAndGraphics x.timestampPeriod x.maxClipDistances x.maxCullDistances x.maxCombinedClipAndCullDistances x.discreteQueuePriorities x.pointSizeRange x.lineWidthRange x.pointSizeGranularity x.lineWidthGranularity x.strictLines x.standardSampleLocations x.optimalBufferCopyOffsetAlignment x.optimalBufferCopyRowPitchAlignment x.nonCoherentAtomSize
    end

[<StructLayout(LayoutKind.Sequential)>]
type VkPhysicalDeviceMemoryProperties = 
    struct
        val mutable public memoryTypeCount : uint32
        val mutable public memoryTypes : VkMemoryType_32
        val mutable public memoryHeapCount : uint32
        val mutable public memoryHeaps : VkMemoryHeap_16

        new(memoryTypeCount : uint32, memoryTypes : VkMemoryType_32, memoryHeapCount : uint32, memoryHeaps : VkMemoryHeap_16) = { memoryTypeCount = memoryTypeCount; memoryTypes = memoryTypes; memoryHeapCount = memoryHeapCount; memoryHeaps = memoryHeaps }
        override x.ToString() =
            sprintf "VkPhysicalDeviceMemoryProperties { memoryTypeCount = %A; memoryTypes = %A; memoryHeapCount = %A; memoryHeaps = %A }" x.memoryTypeCount x.memoryTypes x.memoryHeapCount x.memoryHeaps
    end

[<StructLayout(LayoutKind.Sequential)>]
type VkPhysicalDeviceSparseProperties = 
    struct
        val mutable public residencyStandard2DBlockShape : VkBool32
        val mutable public residencyStandard2DMultisampleBlockShape : VkBool32
        val mutable public residencyStandard3DBlockShape : VkBool32
        val mutable public residencyAlignedMipSize : VkBool32
        val mutable public residencyNonResidentStrict : VkBool32

        new(residencyStandard2DBlockShape : VkBool32, residencyStandard2DMultisampleBlockShape : VkBool32, residencyStandard3DBlockShape : VkBool32, residencyAlignedMipSize : VkBool32, residencyNonResidentStrict : VkBool32) = { residencyStandard2DBlockShape = residencyStandard2DBlockShape; residencyStandard2DMultisampleBlockShape = residencyStandard2DMultisampleBlockShape; residencyStandard3DBlockShape = residencyStandard3DBlockShape; residencyAlignedMipSize = residencyAlignedMipSize; residencyNonResidentStrict = residencyNonResidentStrict }
        override x.ToString() =
            sprintf "VkPhysicalDeviceSparseProperties { residencyStandard2DBlockShape = %A; residencyStandard2DMultisampleBlockShape = %A; residencyStandard3DBlockShape = %A; residencyAlignedMipSize = %A; residencyNonResidentStrict = %A }" x.residencyStandard2DBlockShape x.residencyStandard2DMultisampleBlockShape x.residencyStandard3DBlockShape x.residencyAlignedMipSize x.residencyNonResidentStrict
    end

[<StructLayout(LayoutKind.Sequential)>]
type VkPhysicalDeviceProperties = 
    struct
        val mutable public apiVersion : uint32
        val mutable public driverVersion : uint32
        val mutable public vendorID : uint32
        val mutable public deviceID : uint32
        val mutable public deviceType : VkPhysicalDeviceType
        val mutable public deviceName : String256
        val mutable public pipelineCacheUUID : Guid
        val mutable public limits : VkPhysicalDeviceLimits
        val mutable public sparseProperties : VkPhysicalDeviceSparseProperties

        new(apiVersion : uint32, driverVersion : uint32, vendorID : uint32, deviceID : uint32, deviceType : VkPhysicalDeviceType, deviceName : String256, pipelineCacheUUID : Guid, limits : VkPhysicalDeviceLimits, sparseProperties : VkPhysicalDeviceSparseProperties) = { apiVersion = apiVersion; driverVersion = driverVersion; vendorID = vendorID; deviceID = deviceID; deviceType = deviceType; deviceName = deviceName; pipelineCacheUUID = pipelineCacheUUID; limits = limits; sparseProperties = sparseProperties }
        override x.ToString() =
            sprintf "VkPhysicalDeviceProperties { apiVersion = %A; driverVersion = %A; vendorID = %A; deviceID = %A; deviceType = %A; deviceName = %A; pipelineCacheUUID = %A; limits = %A; sparseProperties = %A }" x.apiVersion x.driverVersion x.vendorID x.deviceID x.deviceType x.deviceName x.pipelineCacheUUID x.limits x.sparseProperties
    end

[<StructLayout(LayoutKind.Sequential)>]
type VkPipelineCacheCreateInfo = 
    struct
        val mutable public sType : VkStructureType
        val mutable public pNext : nativeint
        val mutable public flags : VkPipelineCacheCreateFlags
        val mutable public initialDataSize : uint64
        val mutable public pInitialData : nativeint

        new(sType : VkStructureType, pNext : nativeint, flags : VkPipelineCacheCreateFlags, initialDataSize : uint64, pInitialData : nativeint) = { sType = sType; pNext = pNext; flags = flags; initialDataSize = initialDataSize; pInitialData = pInitialData }
        override x.ToString() =
            sprintf "VkPipelineCacheCreateInfo { sType = %A; pNext = %A; flags = %A; initialDataSize = %A; pInitialData = %A }" x.sType x.pNext x.flags x.initialDataSize x.pInitialData
    end

[<StructLayout(LayoutKind.Sequential)>]
type VkPushConstantRange = 
    struct
        val mutable public stageFlags : VkShaderStageFlags
        val mutable public offset : uint32
        val mutable public size : uint32

        new(stageFlags : VkShaderStageFlags, offset : uint32, size : uint32) = { stageFlags = stageFlags; offset = offset; size = size }
        override x.ToString() =
            sprintf "VkPushConstantRange { stageFlags = %A; offset = %A; size = %A }" x.stageFlags x.offset x.size
    end

[<StructLayout(LayoutKind.Sequential)>]
type VkPipelineLayoutCreateInfo = 
    struct
        val mutable public sType : VkStructureType
        val mutable public pNext : nativeint
        val mutable public flags : VkPipelineLayoutCreateFlags
        val mutable public setLayoutCount : uint32
        val mutable public pSetLayouts : nativeptr<VkDescriptorSetLayout>
        val mutable public pushConstantRangeCount : uint32
        val mutable public pPushConstantRanges : nativeptr<VkPushConstantRange>

        new(sType : VkStructureType, pNext : nativeint, flags : VkPipelineLayoutCreateFlags, setLayoutCount : uint32, pSetLayouts : nativeptr<VkDescriptorSetLayout>, pushConstantRangeCount : uint32, pPushConstantRanges : nativeptr<VkPushConstantRange>) = { sType = sType; pNext = pNext; flags = flags; setLayoutCount = setLayoutCount; pSetLayouts = pSetLayouts; pushConstantRangeCount = pushConstantRangeCount; pPushConstantRanges = pPushConstantRanges }
        override x.ToString() =
            sprintf "VkPipelineLayoutCreateInfo { sType = %A; pNext = %A; flags = %A; setLayoutCount = %A; pSetLayouts = %A; pushConstantRangeCount = %A; pPushConstantRanges = %A }" x.sType x.pNext x.flags x.setLayoutCount x.pSetLayouts x.pushConstantRangeCount x.pPushConstantRanges
    end

[<StructLayout(LayoutKind.Sequential)>]
type VkPresentInfoKHR = 
    struct
        val mutable public sType : VkStructureType
        val mutable public pNext : nativeint
        val mutable public waitSemaphoreCount : uint32
        val mutable public pWaitSemaphores : nativeptr<VkSemaphore>
        val mutable public swapchainCount : uint32
        val mutable public pSwapchains : nativeptr<VkSwapchainKHR>
        val mutable public pImageIndices : nativeptr<uint32>
        val mutable public pResults : nativeptr<VkResult>

        new(sType : VkStructureType, pNext : nativeint, waitSemaphoreCount : uint32, pWaitSemaphores : nativeptr<VkSemaphore>, swapchainCount : uint32, pSwapchains : nativeptr<VkSwapchainKHR>, pImageIndices : nativeptr<uint32>, pResults : nativeptr<VkResult>) = { sType = sType; pNext = pNext; waitSemaphoreCount = waitSemaphoreCount; pWaitSemaphores = pWaitSemaphores; swapchainCount = swapchainCount; pSwapchains = pSwapchains; pImageIndices = pImageIndices; pResults = pResults }
        override x.ToString() =
            sprintf "VkPresentInfoKHR { sType = %A; pNext = %A; waitSemaphoreCount = %A; pWaitSemaphores = %A; swapchainCount = %A; pSwapchains = %A; pImageIndices = %A; pResults = %A }" x.sType x.pNext x.waitSemaphoreCount x.pWaitSemaphores x.swapchainCount x.pSwapchains x.pImageIndices x.pResults
    end

[<StructLayout(LayoutKind.Sequential)>]
type VkQueryPoolCreateInfo = 
    struct
        val mutable public sType : VkStructureType
        val mutable public pNext : nativeint
        val mutable public flags : VkQueryPoolCreateFlags
        val mutable public queryType : VkQueryType
        val mutable public queryCount : uint32
        val mutable public pipelineStatistics : VkQueryPipelineStatisticFlags

        new(sType : VkStructureType, pNext : nativeint, flags : VkQueryPoolCreateFlags, queryType : VkQueryType, queryCount : uint32, pipelineStatistics : VkQueryPipelineStatisticFlags) = { sType = sType; pNext = pNext; flags = flags; queryType = queryType; queryCount = queryCount; pipelineStatistics = pipelineStatistics }
        override x.ToString() =
            sprintf "VkQueryPoolCreateInfo { sType = %A; pNext = %A; flags = %A; queryType = %A; queryCount = %A; pipelineStatistics = %A }" x.sType x.pNext x.flags x.queryType x.queryCount x.pipelineStatistics
    end

[<StructLayout(LayoutKind.Sequential)>]
type VkQueueFamilyProperties = 
    struct
        val mutable public queueFlags : VkQueueFlags
        val mutable public queueCount : uint32
        val mutable public timestampValidBits : uint32
        val mutable public minImageTransferGranularity : VkExtent3D

        new(queueFlags : VkQueueFlags, queueCount : uint32, timestampValidBits : uint32, minImageTransferGranularity : VkExtent3D) = { queueFlags = queueFlags; queueCount = queueCount; timestampValidBits = timestampValidBits; minImageTransferGranularity = minImageTransferGranularity }
        override x.ToString() =
            sprintf "VkQueueFamilyProperties { queueFlags = %A; queueCount = %A; timestampValidBits = %A; minImageTransferGranularity = %A }" x.queueFlags x.queueCount x.timestampValidBits x.minImageTransferGranularity
    end

[<StructLayout(LayoutKind.Sequential)>]
type VkRect3D = 
    struct
        val mutable public offset : VkOffset3D
        val mutable public extent : VkExtent3D

        new(offset : VkOffset3D, extent : VkExtent3D) = { offset = offset; extent = extent }
        override x.ToString() =
            sprintf "VkRect3D { offset = %A; extent = %A }" x.offset x.extent
    end

[<StructLayout(LayoutKind.Sequential)>]
type VkRenderPassBeginInfo = 
    struct
        val mutable public sType : VkStructureType
        val mutable public pNext : nativeint
        val mutable public renderPass : VkRenderPass
        val mutable public framebuffer : VkFramebuffer
        val mutable public renderArea : VkRect2D
        val mutable public clearValueCount : uint32
        val mutable public pClearValues : nativeptr<VkClearValue>

        new(sType : VkStructureType, pNext : nativeint, renderPass : VkRenderPass, framebuffer : VkFramebuffer, renderArea : VkRect2D, clearValueCount : uint32, pClearValues : nativeptr<VkClearValue>) = { sType = sType; pNext = pNext; renderPass = renderPass; framebuffer = framebuffer; renderArea = renderArea; clearValueCount = clearValueCount; pClearValues = pClearValues }
        override x.ToString() =
            sprintf "VkRenderPassBeginInfo { sType = %A; pNext = %A; renderPass = %A; framebuffer = %A; renderArea = %A; clearValueCount = %A; pClearValues = %A }" x.sType x.pNext x.renderPass x.framebuffer x.renderArea x.clearValueCount x.pClearValues
    end

[<StructLayout(LayoutKind.Sequential)>]
type VkSubpassDescription = 
    struct
        val mutable public flags : VkSubpassDescriptionFlags
        val mutable public pipelineBindPoint : VkPipelineBindPoint
        val mutable public inputAttachmentCount : uint32
        val mutable public pInputAttachments : nativeptr<VkAttachmentReference>
        val mutable public colorAttachmentCount : uint32
        val mutable public pColorAttachments : nativeptr<VkAttachmentReference>
        val mutable public pResolveAttachments : nativeptr<VkAttachmentReference>
        val mutable public pDepthStencilAttachment : nativeptr<VkAttachmentReference>
        val mutable public preserveAttachmentCount : uint32
        val mutable public pPreserveAttachments : nativeptr<uint32>

        new(flags : VkSubpassDescriptionFlags, pipelineBindPoint : VkPipelineBindPoint, inputAttachmentCount : uint32, pInputAttachments : nativeptr<VkAttachmentReference>, colorAttachmentCount : uint32, pColorAttachments : nativeptr<VkAttachmentReference>, pResolveAttachments : nativeptr<VkAttachmentReference>, pDepthStencilAttachment : nativeptr<VkAttachmentReference>, preserveAttachmentCount : uint32, pPreserveAttachments : nativeptr<uint32>) = { flags = flags; pipelineBindPoint = pipelineBindPoint; inputAttachmentCount = inputAttachmentCount; pInputAttachments = pInputAttachments; colorAttachmentCount = colorAttachmentCount; pColorAttachments = pColorAttachments; pResolveAttachments = pResolveAttachments; pDepthStencilAttachment = pDepthStencilAttachment; preserveAttachmentCount = preserveAttachmentCount; pPreserveAttachments = pPreserveAttachments }
        override x.ToString() =
            sprintf "VkSubpassDescription { flags = %A; pipelineBindPoint = %A; inputAttachmentCount = %A; pInputAttachments = %A; colorAttachmentCount = %A; pColorAttachments = %A; pResolveAttachments = %A; pDepthStencilAttachment = %A; preserveAttachmentCount = %A; pPreserveAttachments = %A }" x.flags x.pipelineBindPoint x.inputAttachmentCount x.pInputAttachments x.colorAttachmentCount x.pColorAttachments x.pResolveAttachments x.pDepthStencilAttachment x.preserveAttachmentCount x.pPreserveAttachments
    end

[<StructLayout(LayoutKind.Sequential)>]
type VkSubpassDependency = 
    struct
        val mutable public srcSubpass : uint32
        val mutable public dstSubpass : uint32
        val mutable public srcStageMask : VkPipelineStageFlags
        val mutable public dstStageMask : VkPipelineStageFlags
        val mutable public srcAccessMask : VkAccessFlags
        val mutable public dstAccessMask : VkAccessFlags
        val mutable public dependencyFlags : VkDependencyFlags

        new(srcSubpass : uint32, dstSubpass : uint32, srcStageMask : VkPipelineStageFlags, dstStageMask : VkPipelineStageFlags, srcAccessMask : VkAccessFlags, dstAccessMask : VkAccessFlags, dependencyFlags : VkDependencyFlags) = { srcSubpass = srcSubpass; dstSubpass = dstSubpass; srcStageMask = srcStageMask; dstStageMask = dstStageMask; srcAccessMask = srcAccessMask; dstAccessMask = dstAccessMask; dependencyFlags = dependencyFlags }
        override x.ToString() =
            sprintf "VkSubpassDependency { srcSubpass = %A; dstSubpass = %A; srcStageMask = %A; dstStageMask = %A; srcAccessMask = %A; dstAccessMask = %A; dependencyFlags = %A }" x.srcSubpass x.dstSubpass x.srcStageMask x.dstStageMask x.srcAccessMask x.dstAccessMask x.dependencyFlags
    end

[<StructLayout(LayoutKind.Sequential)>]
type VkRenderPassCreateInfo = 
    struct
        val mutable public sType : VkStructureType
        val mutable public pNext : nativeint
        val mutable public flags : VkRenderPassCreateFlags
        val mutable public attachmentCount : uint32
        val mutable public pAttachments : nativeptr<VkAttachmentDescription>
        val mutable public subpassCount : uint32
        val mutable public pSubpasses : nativeptr<VkSubpassDescription>
        val mutable public dependencyCount : uint32
        val mutable public pDependencies : nativeptr<VkSubpassDependency>

        new(sType : VkStructureType, pNext : nativeint, flags : VkRenderPassCreateFlags, attachmentCount : uint32, pAttachments : nativeptr<VkAttachmentDescription>, subpassCount : uint32, pSubpasses : nativeptr<VkSubpassDescription>, dependencyCount : uint32, pDependencies : nativeptr<VkSubpassDependency>) = { sType = sType; pNext = pNext; flags = flags; attachmentCount = attachmentCount; pAttachments = pAttachments; subpassCount = subpassCount; pSubpasses = pSubpasses; dependencyCount = dependencyCount; pDependencies = pDependencies }
        override x.ToString() =
            sprintf "VkRenderPassCreateInfo { sType = %A; pNext = %A; flags = %A; attachmentCount = %A; pAttachments = %A; subpassCount = %A; pSubpasses = %A; dependencyCount = %A; pDependencies = %A }" x.sType x.pNext x.flags x.attachmentCount x.pAttachments x.subpassCount x.pSubpasses x.dependencyCount x.pDependencies
    end

[<StructLayout(LayoutKind.Sequential)>]
type VkSamplerCreateInfo = 
    struct
        val mutable public sType : VkStructureType
        val mutable public pNext : nativeint
        val mutable public flags : VkSamplerCreateFlags
        val mutable public magFilter : VkFilter
        val mutable public minFilter : VkFilter
        val mutable public mipmapMode : VkSamplerMipmapMode
        val mutable public addressModeU : VkSamplerAddressMode
        val mutable public addressModeV : VkSamplerAddressMode
        val mutable public addressModeW : VkSamplerAddressMode
        val mutable public mipLodBias : float32
        val mutable public anisotropyEnable : VkBool32
        val mutable public maxAnisotropy : float32
        val mutable public compareEnable : VkBool32
        val mutable public compareOp : VkCompareOp
        val mutable public minLod : float32
        val mutable public maxLod : float32
        val mutable public borderColor : VkBorderColor
        val mutable public unnormalizedCoordinates : VkBool32

        new(sType : VkStructureType, pNext : nativeint, flags : VkSamplerCreateFlags, magFilter : VkFilter, minFilter : VkFilter, mipmapMode : VkSamplerMipmapMode, addressModeU : VkSamplerAddressMode, addressModeV : VkSamplerAddressMode, addressModeW : VkSamplerAddressMode, mipLodBias : float32, anisotropyEnable : VkBool32, maxAnisotropy : float32, compareEnable : VkBool32, compareOp : VkCompareOp, minLod : float32, maxLod : float32, borderColor : VkBorderColor, unnormalizedCoordinates : VkBool32) = { sType = sType; pNext = pNext; flags = flags; magFilter = magFilter; minFilter = minFilter; mipmapMode = mipmapMode; addressModeU = addressModeU; addressModeV = addressModeV; addressModeW = addressModeW; mipLodBias = mipLodBias; anisotropyEnable = anisotropyEnable; maxAnisotropy = maxAnisotropy; compareEnable = compareEnable; compareOp = compareOp; minLod = minLod; maxLod = maxLod; borderColor = borderColor; unnormalizedCoordinates = unnormalizedCoordinates }
        override x.ToString() =
            sprintf "VkSamplerCreateInfo { sType = %A; pNext = %A; flags = %A; magFilter = %A; minFilter = %A; mipmapMode = %A; addressModeU = %A; addressModeV = %A; addressModeW = %A; mipLodBias = %A; anisotropyEnable = %A; maxAnisotropy = %A; compareEnable = %A; compareOp = %A; minLod = %A; maxLod = %A; borderColor = %A; unnormalizedCoordinates = %A }" x.sType x.pNext x.flags x.magFilter x.minFilter x.mipmapMode x.addressModeU x.addressModeV x.addressModeW x.mipLodBias x.anisotropyEnable x.maxAnisotropy x.compareEnable x.compareOp x.minLod x.maxLod x.borderColor x.unnormalizedCoordinates
    end

[<StructLayout(LayoutKind.Sequential)>]
type VkSemaphoreCreateInfo = 
    struct
        val mutable public sType : VkStructureType
        val mutable public pNext : nativeint
        val mutable public flags : VkSemaphoreCreateFlags

        new(sType : VkStructureType, pNext : nativeint, flags : VkSemaphoreCreateFlags) = { sType = sType; pNext = pNext; flags = flags }
        override x.ToString() =
            sprintf "VkSemaphoreCreateInfo { sType = %A; pNext = %A; flags = %A }" x.sType x.pNext x.flags
    end

[<StructLayout(LayoutKind.Sequential)>]
type VkShaderModuleCreateInfo = 
    struct
        val mutable public sType : VkStructureType
        val mutable public pNext : nativeint
        val mutable public flags : VkShaderModuleCreateFlags
        val mutable public codeSize : uint64
        val mutable public pCode : nativeptr<uint32>

        new(sType : VkStructureType, pNext : nativeint, flags : VkShaderModuleCreateFlags, codeSize : uint64, pCode : nativeptr<uint32>) = { sType = sType; pNext = pNext; flags = flags; codeSize = codeSize; pCode = pCode }
        override x.ToString() =
            sprintf "VkShaderModuleCreateInfo { sType = %A; pNext = %A; flags = %A; codeSize = %A; pCode = %A }" x.sType x.pNext x.flags x.codeSize x.pCode
    end

[<StructLayout(LayoutKind.Sequential)>]
type VkSparseImageFormatProperties = 
    struct
        val mutable public aspectMask : VkImageAspectFlags
        val mutable public imageGranularity : VkExtent3D
        val mutable public flags : VkSparseImageFormatFlags

        new(aspectMask : VkImageAspectFlags, imageGranularity : VkExtent3D, flags : VkSparseImageFormatFlags) = { aspectMask = aspectMask; imageGranularity = imageGranularity; flags = flags }
        override x.ToString() =
            sprintf "VkSparseImageFormatProperties { aspectMask = %A; imageGranularity = %A; flags = %A }" x.aspectMask x.imageGranularity x.flags
    end

[<StructLayout(LayoutKind.Sequential)>]
type VkSparseImageMemoryRequirements = 
    struct
        val mutable public formatProperties : VkSparseImageFormatProperties
        val mutable public imageMipTailFirstLod : uint32
        val mutable public imageMipTailSize : VkDeviceSize
        val mutable public imageMipTailOffset : VkDeviceSize
        val mutable public imageMipTailStride : VkDeviceSize

        new(formatProperties : VkSparseImageFormatProperties, imageMipTailFirstLod : uint32, imageMipTailSize : VkDeviceSize, imageMipTailOffset : VkDeviceSize, imageMipTailStride : VkDeviceSize) = { formatProperties = formatProperties; imageMipTailFirstLod = imageMipTailFirstLod; imageMipTailSize = imageMipTailSize; imageMipTailOffset = imageMipTailOffset; imageMipTailStride = imageMipTailStride }
        override x.ToString() =
            sprintf "VkSparseImageMemoryRequirements { formatProperties = %A; imageMipTailFirstLod = %A; imageMipTailSize = %A; imageMipTailOffset = %A; imageMipTailStride = %A }" x.formatProperties x.imageMipTailFirstLod x.imageMipTailSize x.imageMipTailOffset x.imageMipTailStride
    end

[<StructLayout(LayoutKind.Sequential)>]
type VkSubmitInfo = 
    struct
        val mutable public sType : VkStructureType
        val mutable public pNext : nativeint
        val mutable public waitSemaphoreCount : uint32
        val mutable public pWaitSemaphores : nativeptr<VkSemaphore>
        val mutable public pWaitDstStageMask : nativeptr<VkPipelineStageFlags>
        val mutable public commandBufferCount : uint32
        val mutable public pCommandBuffers : nativeptr<VkCommandBuffer>
        val mutable public signalSemaphoreCount : uint32
        val mutable public pSignalSemaphores : nativeptr<VkSemaphore>

        new(sType : VkStructureType, pNext : nativeint, waitSemaphoreCount : uint32, pWaitSemaphores : nativeptr<VkSemaphore>, pWaitDstStageMask : nativeptr<VkPipelineStageFlags>, commandBufferCount : uint32, pCommandBuffers : nativeptr<VkCommandBuffer>, signalSemaphoreCount : uint32, pSignalSemaphores : nativeptr<VkSemaphore>) = { sType = sType; pNext = pNext; waitSemaphoreCount = waitSemaphoreCount; pWaitSemaphores = pWaitSemaphores; pWaitDstStageMask = pWaitDstStageMask; commandBufferCount = commandBufferCount; pCommandBuffers = pCommandBuffers; signalSemaphoreCount = signalSemaphoreCount; pSignalSemaphores = pSignalSemaphores }
        override x.ToString() =
            sprintf "VkSubmitInfo { sType = %A; pNext = %A; waitSemaphoreCount = %A; pWaitSemaphores = %A; pWaitDstStageMask = %A; commandBufferCount = %A; pCommandBuffers = %A; signalSemaphoreCount = %A; pSignalSemaphores = %A }" x.sType x.pNext x.waitSemaphoreCount x.pWaitSemaphores x.pWaitDstStageMask x.commandBufferCount x.pCommandBuffers x.signalSemaphoreCount x.pSignalSemaphores
    end

[<StructLayout(LayoutKind.Sequential)>]
type VkSubresourceLayout = 
    struct
        val mutable public offset : VkDeviceSize
        val mutable public size : VkDeviceSize
        val mutable public rowPitch : VkDeviceSize
        val mutable public arrayPitch : VkDeviceSize
        val mutable public depthPitch : VkDeviceSize

        new(offset : VkDeviceSize, size : VkDeviceSize, rowPitch : VkDeviceSize, arrayPitch : VkDeviceSize, depthPitch : VkDeviceSize) = { offset = offset; size = size; rowPitch = rowPitch; arrayPitch = arrayPitch; depthPitch = depthPitch }
        override x.ToString() =
            sprintf "VkSubresourceLayout { offset = %A; size = %A; rowPitch = %A; arrayPitch = %A; depthPitch = %A }" x.offset x.size x.rowPitch x.arrayPitch x.depthPitch
    end

[<StructLayout(LayoutKind.Sequential)>]
type VkSurfaceCapabilitiesKHR = 
    struct
        val mutable public minImageCount : uint32
        val mutable public maxImageCount : uint32
        val mutable public currentExtent : VkExtent2D
        val mutable public minImageExtent : VkExtent2D
        val mutable public maxImageExtent : VkExtent2D
        val mutable public maxImageArrayLayers : uint32
        val mutable public supportedTransforms : VkSurfaceTransformFlagsKHR
        val mutable public currentTransform : VkSurfaceTransformFlagBitsKHR
        val mutable public supportedCompositeAlpha : VkCompositeAlphaFlagsKHR
        val mutable public supportedUsageFlags : VkImageUsageFlags

        new(minImageCount : uint32, maxImageCount : uint32, currentExtent : VkExtent2D, minImageExtent : VkExtent2D, maxImageExtent : VkExtent2D, maxImageArrayLayers : uint32, supportedTransforms : VkSurfaceTransformFlagsKHR, currentTransform : VkSurfaceTransformFlagBitsKHR, supportedCompositeAlpha : VkCompositeAlphaFlagsKHR, supportedUsageFlags : VkImageUsageFlags) = { minImageCount = minImageCount; maxImageCount = maxImageCount; currentExtent = currentExtent; minImageExtent = minImageExtent; maxImageExtent = maxImageExtent; maxImageArrayLayers = maxImageArrayLayers; supportedTransforms = supportedTransforms; currentTransform = currentTransform; supportedCompositeAlpha = supportedCompositeAlpha; supportedUsageFlags = supportedUsageFlags }
        override x.ToString() =
            sprintf "VkSurfaceCapabilitiesKHR { minImageCount = %A; maxImageCount = %A; currentExtent = %A; minImageExtent = %A; maxImageExtent = %A; maxImageArrayLayers = %A; supportedTransforms = %A; currentTransform = %A; supportedCompositeAlpha = %A; supportedUsageFlags = %A }" x.minImageCount x.maxImageCount x.currentExtent x.minImageExtent x.maxImageExtent x.maxImageArrayLayers x.supportedTransforms x.currentTransform x.supportedCompositeAlpha x.supportedUsageFlags
    end

[<StructLayout(LayoutKind.Sequential)>]
type VkSurfaceFormatKHR = 
    struct
        val mutable public format : VkFormat
        val mutable public colorSpace : VkColorSpaceKHR

        new(format : VkFormat, colorSpace : VkColorSpaceKHR) = { format = format; colorSpace = colorSpace }
        override x.ToString() =
            sprintf "VkSurfaceFormatKHR { format = %A; colorSpace = %A }" x.format x.colorSpace
    end

[<StructLayout(LayoutKind.Sequential)>]
type VkSwapchainCreateInfoKHR = 
    struct
        val mutable public sType : VkStructureType
        val mutable public pNext : nativeint
        val mutable public flags : VkSwapchainCreateFlagsKHR
        val mutable public surface : VkSurfaceKHR
        val mutable public minImageCount : uint32
        val mutable public imageFormat : VkFormat
        val mutable public imageColorSpace : VkColorSpaceKHR
        val mutable public imageExtent : VkExtent2D
        val mutable public imageArrayLayers : uint32
        val mutable public imageUsage : VkImageUsageFlags
        val mutable public imageSharingMode : VkSharingMode
        val mutable public queueFamilyIndexCount : uint32
        val mutable public pQueueFamilyIndices : nativeptr<uint32>
        val mutable public preTransform : VkSurfaceTransformFlagBitsKHR
        val mutable public compositeAlpha : VkCompositeAlphaFlagBitsKHR
        val mutable public presentMode : VkPresentModeKHR
        val mutable public clipped : VkBool32
        val mutable public oldSwapchain : VkSwapchainKHR

        new(sType : VkStructureType, pNext : nativeint, flags : VkSwapchainCreateFlagsKHR, surface : VkSurfaceKHR, minImageCount : uint32, imageFormat : VkFormat, imageColorSpace : VkColorSpaceKHR, imageExtent : VkExtent2D, imageArrayLayers : uint32, imageUsage : VkImageUsageFlags, imageSharingMode : VkSharingMode, queueFamilyIndexCount : uint32, pQueueFamilyIndices : nativeptr<uint32>, preTransform : VkSurfaceTransformFlagBitsKHR, compositeAlpha : VkCompositeAlphaFlagBitsKHR, presentMode : VkPresentModeKHR, clipped : VkBool32, oldSwapchain : VkSwapchainKHR) = { sType = sType; pNext = pNext; flags = flags; surface = surface; minImageCount = minImageCount; imageFormat = imageFormat; imageColorSpace = imageColorSpace; imageExtent = imageExtent; imageArrayLayers = imageArrayLayers; imageUsage = imageUsage; imageSharingMode = imageSharingMode; queueFamilyIndexCount = queueFamilyIndexCount; pQueueFamilyIndices = pQueueFamilyIndices; preTransform = preTransform; compositeAlpha = compositeAlpha; presentMode = presentMode; clipped = clipped; oldSwapchain = oldSwapchain }
        override x.ToString() =
            sprintf "VkSwapchainCreateInfoKHR { sType = %A; pNext = %A; flags = %A; surface = %A; minImageCount = %A; imageFormat = %A; imageColorSpace = %A; imageExtent = %A; imageArrayLayers = %A; imageUsage = %A; imageSharingMode = %A; queueFamilyIndexCount = %A; pQueueFamilyIndices = %A; preTransform = %A; compositeAlpha = %A; presentMode = %A; clipped = %A; oldSwapchain = %A }" x.sType x.pNext x.flags x.surface x.minImageCount x.imageFormat x.imageColorSpace x.imageExtent x.imageArrayLayers x.imageUsage x.imageSharingMode x.queueFamilyIndexCount x.pQueueFamilyIndices x.preTransform x.compositeAlpha x.presentMode x.clipped x.oldSwapchain
    end

[<StructLayout(LayoutKind.Sequential)>]
type VkWaylandSurfaceCreateInfoKHR = 
    struct
        val mutable public sType : VkStructureType
        val mutable public pNext : nativeint
        val mutable public flags : VkWaylandSurfaceCreateFlagsKHR
        val mutable public display : nativeptr<nativeint>
        val mutable public surface : nativeptr<nativeint>

        new(sType : VkStructureType, pNext : nativeint, flags : VkWaylandSurfaceCreateFlagsKHR, display : nativeptr<nativeint>, surface : nativeptr<nativeint>) = { sType = sType; pNext = pNext; flags = flags; display = display; surface = surface }
        override x.ToString() =
            sprintf "VkWaylandSurfaceCreateInfoKHR { sType = %A; pNext = %A; flags = %A; display = %A; surface = %A }" x.sType x.pNext x.flags x.display x.surface
    end

[<StructLayout(LayoutKind.Sequential)>]
type VkWin32SurfaceCreateInfoKHR = 
    struct
        val mutable public sType : VkStructureType
        val mutable public pNext : nativeint
        val mutable public flags : VkWin32SurfaceCreateFlagsKHR
        val mutable public hinstance : nativeint
        val mutable public hwnd : nativeint

        new(sType : VkStructureType, pNext : nativeint, flags : VkWin32SurfaceCreateFlagsKHR, hinstance : nativeint, hwnd : nativeint) = { sType = sType; pNext = pNext; flags = flags; hinstance = hinstance; hwnd = hwnd }
        override x.ToString() =
            sprintf "VkWin32SurfaceCreateInfoKHR { sType = %A; pNext = %A; flags = %A; hinstance = %A; hwnd = %A }" x.sType x.pNext x.flags x.hinstance x.hwnd
    end

[<StructLayout(LayoutKind.Sequential)>]
type VkWriteDescriptorSet = 
    struct
        val mutable public sType : VkStructureType
        val mutable public pNext : nativeint
        val mutable public dstSet : VkDescriptorSet
        val mutable public dstBinding : uint32
        val mutable public dstArrayElement : uint32
        val mutable public descriptorCount : uint32
        val mutable public descriptorType : VkDescriptorType
        val mutable public pImageInfo : nativeptr<VkDescriptorImageInfo>
        val mutable public pBufferInfo : nativeptr<VkDescriptorBufferInfo>
        val mutable public pTexelBufferView : nativeptr<VkBufferView>

        new(sType : VkStructureType, pNext : nativeint, dstSet : VkDescriptorSet, dstBinding : uint32, dstArrayElement : uint32, descriptorCount : uint32, descriptorType : VkDescriptorType, pImageInfo : nativeptr<VkDescriptorImageInfo>, pBufferInfo : nativeptr<VkDescriptorBufferInfo>, pTexelBufferView : nativeptr<VkBufferView>) = { sType = sType; pNext = pNext; dstSet = dstSet; dstBinding = dstBinding; dstArrayElement = dstArrayElement; descriptorCount = descriptorCount; descriptorType = descriptorType; pImageInfo = pImageInfo; pBufferInfo = pBufferInfo; pTexelBufferView = pTexelBufferView }
        override x.ToString() =
            sprintf "VkWriteDescriptorSet { sType = %A; pNext = %A; dstSet = %A; dstBinding = %A; dstArrayElement = %A; descriptorCount = %A; descriptorType = %A; pImageInfo = %A; pBufferInfo = %A; pTexelBufferView = %A }" x.sType x.pNext x.dstSet x.dstBinding x.dstArrayElement x.descriptorCount x.descriptorType x.pImageInfo x.pBufferInfo x.pTexelBufferView
    end

[<StructLayout(LayoutKind.Sequential)>]
type VkXcbSurfaceCreateInfoKHR = 
    struct
        val mutable public sType : VkStructureType
        val mutable public pNext : nativeint
        val mutable public flags : VkXcbSurfaceCreateFlagsKHR
        val mutable public connection : nativeptr<nativeint>
        val mutable public window : nativeint

        new(sType : VkStructureType, pNext : nativeint, flags : VkXcbSurfaceCreateFlagsKHR, connection : nativeptr<nativeint>, window : nativeint) = { sType = sType; pNext = pNext; flags = flags; connection = connection; window = window }
        override x.ToString() =
            sprintf "VkXcbSurfaceCreateInfoKHR { sType = %A; pNext = %A; flags = %A; connection = %A; window = %A }" x.sType x.pNext x.flags x.connection x.window
    end

[<StructLayout(LayoutKind.Sequential)>]
type VkXlibSurfaceCreateInfoKHR = 
    struct
        val mutable public sType : VkStructureType
        val mutable public pNext : nativeint
        val mutable public flags : VkXlibSurfaceCreateFlagsKHR
        val mutable public dpy : nativeptr<nativeint>
        val mutable public window : nativeint

        new(sType : VkStructureType, pNext : nativeint, flags : VkXlibSurfaceCreateFlagsKHR, dpy : nativeptr<nativeint>, window : nativeint) = { sType = sType; pNext = pNext; flags = flags; dpy = dpy; window = window }
        override x.ToString() =
            sprintf "VkXlibSurfaceCreateInfoKHR { sType = %A; pNext = %A; flags = %A; dpy = %A; window = %A }" x.sType x.pNext x.flags x.dpy x.window
    end

[<AutoOpen>]
module WSIEnums = 
    type VkStructureType with
        static member XLibSurfaceCreateInfo = unbox<VkStructureType> 1000004000
        static member XcbSurfaceCreateInfo = unbox<VkStructureType> 1000005000
        static member WaylandSurfaceCreateInfo = unbox<VkStructureType> 1000006000
        static member MirSurfaceCreateInfo = unbox<VkStructureType> 1000007000
        static member AndroidSurfaceCreateInfo = unbox<VkStructureType> 1000008000
        static member Win32SurfaceCreateInfo = unbox<VkStructureType> 1000009000
module VkRaw = 
    [<Literal>]
<<<<<<< HEAD
    let lib = "vulkan-1-1-0-8-0.dll"
=======
    let lib = "vulkan-1.dll"
>>>>>>> 744ab34b

    [<DllImport(lib)>]
    extern VkResult vkCreateInstance(VkInstanceCreateInfo* pCreateInfo, VkAllocationCallbacks* pAllocator, VkInstance* pInstance)
    [<DllImport(lib)>]
    extern void vkDestroyInstance(VkInstance instance, VkAllocationCallbacks* pAllocator)
    [<DllImport(lib)>]
    extern VkResult vkEnumeratePhysicalDevices(VkInstance instance, uint32* pPhysicalDeviceCount, VkPhysicalDevice* pPhysicalDevices)
    [<DllImport(lib)>]
    extern PFN_vkVoidFunction vkGetDeviceProcAddr(VkDevice device, string pName)
    [<DllImport(lib)>]
    extern PFN_vkVoidFunction vkGetInstanceProcAddr(VkInstance instance, string pName)
    [<DllImport(lib)>]
    extern void vkGetPhysicalDeviceProperties(VkPhysicalDevice physicalDevice, VkPhysicalDeviceProperties* pProperties)
    [<DllImport(lib)>]
    extern void vkGetPhysicalDeviceQueueFamilyProperties(VkPhysicalDevice physicalDevice, uint32* pQueueFamilyPropertyCount, VkQueueFamilyProperties* pQueueFamilyProperties)
    [<DllImport(lib)>]
    extern void vkGetPhysicalDeviceMemoryProperties(VkPhysicalDevice physicalDevice, VkPhysicalDeviceMemoryProperties* pMemoryProperties)
    [<DllImport(lib)>]
    extern void vkGetPhysicalDeviceFeatures(VkPhysicalDevice physicalDevice, VkPhysicalDeviceFeatures* pFeatures)
    [<DllImport(lib)>]
    extern void vkGetPhysicalDeviceFormatProperties(VkPhysicalDevice physicalDevice, VkFormat format, VkFormatProperties* pFormatProperties)
    [<DllImport(lib)>]
    extern VkResult vkGetPhysicalDeviceImageFormatProperties(VkPhysicalDevice physicalDevice, VkFormat format, VkImageType _type, VkImageTiling tiling, VkImageUsageFlags usage, VkImageCreateFlags flags, VkImageFormatProperties* pImageFormatProperties)
    [<DllImport(lib)>]
    extern VkResult vkCreateDevice(VkPhysicalDevice physicalDevice, VkDeviceCreateInfo* pCreateInfo, VkAllocationCallbacks* pAllocator, VkDevice* pDevice)
    [<DllImport(lib)>]
    extern void vkDestroyDevice(VkDevice device, VkAllocationCallbacks* pAllocator)
    [<DllImport(lib)>]
    extern VkResult vkEnumerateInstanceLayerProperties(uint32* pPropertyCount, VkLayerProperties* pProperties)
    [<DllImport(lib)>]
    extern VkResult vkEnumerateInstanceExtensionProperties(string pLayerName, uint32* pPropertyCount, VkExtensionProperties* pProperties)
    [<DllImport(lib)>]
    extern VkResult vkEnumerateDeviceLayerProperties(VkPhysicalDevice physicalDevice, uint32* pPropertyCount, VkLayerProperties* pProperties)
    [<DllImport(lib)>]
    extern VkResult vkEnumerateDeviceExtensionProperties(VkPhysicalDevice physicalDevice, string pLayerName, uint32* pPropertyCount, VkExtensionProperties* pProperties)
    [<DllImport(lib)>]
    extern void vkGetDeviceQueue(VkDevice device, uint32 queueFamilyIndex, uint32 queueIndex, VkQueue* pQueue)
    [<DllImport(lib)>]
    extern VkResult vkQueueSubmit(VkQueue queue, uint32 submitCount, VkSubmitInfo* pSubmits, VkFence fence)
    [<DllImport(lib)>]
    extern VkResult vkQueueWaitIdle(VkQueue queue)
    [<DllImport(lib)>]
    extern VkResult vkDeviceWaitIdle(VkDevice device)
    [<DllImport(lib)>]
    extern VkResult vkAllocateMemory(VkDevice device, VkMemoryAllocateInfo* pAllocateInfo, VkAllocationCallbacks* pAllocator, VkDeviceMemory* pMemory)
    [<DllImport(lib)>]
    extern void vkFreeMemory(VkDevice device, VkDeviceMemory memory, VkAllocationCallbacks* pAllocator)
    [<DllImport(lib)>]
    extern VkResult vkMapMemory(VkDevice device, VkDeviceMemory memory, VkDeviceSize offset, VkDeviceSize size, VkMemoryMapFlags flags, nativeint* ppData)
    [<DllImport(lib)>]
    extern void vkUnmapMemory(VkDevice device, VkDeviceMemory memory)
    [<DllImport(lib)>]
    extern VkResult vkFlushMappedMemoryRanges(VkDevice device, uint32 memoryRangeCount, VkMappedMemoryRange* pMemoryRanges)
    [<DllImport(lib)>]
    extern VkResult vkInvalidateMappedMemoryRanges(VkDevice device, uint32 memoryRangeCount, VkMappedMemoryRange* pMemoryRanges)
    [<DllImport(lib)>]
    extern void vkGetDeviceMemoryCommitment(VkDevice device, VkDeviceMemory memory, VkDeviceSize* pCommittedMemoryInBytes)
    [<DllImport(lib)>]
    extern void vkGetBufferMemoryRequirements(VkDevice device, VkBuffer buffer, VkMemoryRequirements* pMemoryRequirements)
    [<DllImport(lib)>]
    extern VkResult vkBindBufferMemory(VkDevice device, VkBuffer buffer, VkDeviceMemory memory, VkDeviceSize memoryOffset)
    [<DllImport(lib)>]
    extern void vkGetImageMemoryRequirements(VkDevice device, VkImage image, VkMemoryRequirements* pMemoryRequirements)
    [<DllImport(lib)>]
    extern VkResult vkBindImageMemory(VkDevice device, VkImage image, VkDeviceMemory memory, VkDeviceSize memoryOffset)
    [<DllImport(lib)>]
    extern void vkGetImageSparseMemoryRequirements(VkDevice device, VkImage image, uint32* pSparseMemoryRequirementCount, VkSparseImageMemoryRequirements* pSparseMemoryRequirements)
    [<DllImport(lib)>]
    extern void vkGetPhysicalDeviceSparseImageFormatProperties(VkPhysicalDevice physicalDevice, VkFormat format, VkImageType _type, VkSampleCountFlags samples, VkImageUsageFlags usage, VkImageTiling tiling, uint32* pPropertyCount, VkSparseImageFormatProperties* pProperties)
    [<DllImport(lib)>]
    extern VkResult vkQueueBindSparse(VkQueue queue, uint32 bindInfoCount, VkBindSparseInfo* pBindInfo, VkFence fence)
    [<DllImport(lib)>]
    extern VkResult vkCreateFence(VkDevice device, VkFenceCreateInfo* pCreateInfo, VkAllocationCallbacks* pAllocator, VkFence* pFence)
    [<DllImport(lib)>]
    extern void vkDestroyFence(VkDevice device, VkFence fence, VkAllocationCallbacks* pAllocator)
    [<DllImport(lib)>]
    extern VkResult vkResetFences(VkDevice device, uint32 fenceCount, VkFence* pFences)
    [<DllImport(lib)>]
    extern VkResult vkGetFenceStatus(VkDevice device, VkFence fence)
    [<DllImport(lib)>]
    extern VkResult vkWaitForFences(VkDevice device, uint32 fenceCount, VkFence* pFences, VkBool32 waitAll, uint64 timeout)
    [<DllImport(lib)>]
    extern VkResult vkCreateSemaphore(VkDevice device, VkSemaphoreCreateInfo* pCreateInfo, VkAllocationCallbacks* pAllocator, VkSemaphore* pSemaphore)
    [<DllImport(lib)>]
    extern void vkDestroySemaphore(VkDevice device, VkSemaphore semaphore, VkAllocationCallbacks* pAllocator)
    [<DllImport(lib)>]
    extern VkResult vkCreateEvent(VkDevice device, VkEventCreateInfo* pCreateInfo, VkAllocationCallbacks* pAllocator, VkEvent* pEvent)
    [<DllImport(lib)>]
    extern void vkDestroyEvent(VkDevice device, VkEvent event, VkAllocationCallbacks* pAllocator)
    [<DllImport(lib)>]
    extern VkResult vkGetEventStatus(VkDevice device, VkEvent event)
    [<DllImport(lib)>]
    extern VkResult vkSetEvent(VkDevice device, VkEvent event)
    [<DllImport(lib)>]
    extern VkResult vkResetEvent(VkDevice device, VkEvent event)
    [<DllImport(lib)>]
    extern VkResult vkCreateQueryPool(VkDevice device, VkQueryPoolCreateInfo* pCreateInfo, VkAllocationCallbacks* pAllocator, VkQueryPool* pQueryPool)
    [<DllImport(lib)>]
    extern void vkDestroyQueryPool(VkDevice device, VkQueryPool queryPool, VkAllocationCallbacks* pAllocator)
    [<DllImport(lib)>]
    extern VkResult vkGetQueryPoolResults(VkDevice device, VkQueryPool queryPool, uint32 firstQuery, uint32 queryCount, uint64 dataSize, nativeint pData, VkDeviceSize stride, VkQueryResultFlags flags)
    [<DllImport(lib)>]
    extern VkResult vkCreateBuffer(VkDevice device, VkBufferCreateInfo* pCreateInfo, VkAllocationCallbacks* pAllocator, VkBuffer* pBuffer)
    [<DllImport(lib)>]
    extern void vkDestroyBuffer(VkDevice device, VkBuffer buffer, VkAllocationCallbacks* pAllocator)
    [<DllImport(lib)>]
    extern VkResult vkCreateBufferView(VkDevice device, VkBufferViewCreateInfo* pCreateInfo, VkAllocationCallbacks* pAllocator, VkBufferView* pView)
    [<DllImport(lib)>]
    extern void vkDestroyBufferView(VkDevice device, VkBufferView bufferView, VkAllocationCallbacks* pAllocator)
    [<DllImport(lib)>]
    extern VkResult vkCreateImage(VkDevice device, VkImageCreateInfo* pCreateInfo, VkAllocationCallbacks* pAllocator, VkImage* pImage)
    [<DllImport(lib)>]
    extern void vkDestroyImage(VkDevice device, VkImage image, VkAllocationCallbacks* pAllocator)
    [<DllImport(lib)>]
    extern void vkGetImageSubresourceLayout(VkDevice device, VkImage image, VkImageSubresource* pSubresource, VkSubresourceLayout* pLayout)
    [<DllImport(lib)>]
    extern VkResult vkCreateImageView(VkDevice device, VkImageViewCreateInfo* pCreateInfo, VkAllocationCallbacks* pAllocator, VkImageView* pView)
    [<DllImport(lib)>]
    extern void vkDestroyImageView(VkDevice device, VkImageView imageView, VkAllocationCallbacks* pAllocator)
    [<DllImport(lib)>]
    extern VkResult vkCreateShaderModule(VkDevice device, VkShaderModuleCreateInfo* pCreateInfo, VkAllocationCallbacks* pAllocator, VkShaderModule* pShaderModule)
    [<DllImport(lib)>]
    extern void vkDestroyShaderModule(VkDevice device, VkShaderModule shaderModule, VkAllocationCallbacks* pAllocator)
    [<DllImport(lib)>]
    extern VkResult vkCreatePipelineCache(VkDevice device, VkPipelineCacheCreateInfo* pCreateInfo, VkAllocationCallbacks* pAllocator, VkPipelineCache* pPipelineCache)
    [<DllImport(lib)>]
    extern void vkDestroyPipelineCache(VkDevice device, VkPipelineCache pipelineCache, VkAllocationCallbacks* pAllocator)
    [<DllImport(lib)>]
    extern VkResult vkGetPipelineCacheData(VkDevice device, VkPipelineCache pipelineCache, uint64* pDataSize, nativeint pData)
    [<DllImport(lib)>]
    extern VkResult vkMergePipelineCaches(VkDevice device, VkPipelineCache dstCache, uint32 srcCacheCount, VkPipelineCache* pSrcCaches)
    [<DllImport(lib)>]
    extern VkResult vkCreateGraphicsPipelines(VkDevice device, VkPipelineCache pipelineCache, uint32 createInfoCount, VkGraphicsPipelineCreateInfo* pCreateInfos, VkAllocationCallbacks* pAllocator, VkPipeline* pPipelines)
    [<DllImport(lib)>]
    extern VkResult vkCreateComputePipelines(VkDevice device, VkPipelineCache pipelineCache, uint32 createInfoCount, VkComputePipelineCreateInfo* pCreateInfos, VkAllocationCallbacks* pAllocator, VkPipeline* pPipelines)
    [<DllImport(lib)>]
    extern void vkDestroyPipeline(VkDevice device, VkPipeline pipeline, VkAllocationCallbacks* pAllocator)
    [<DllImport(lib)>]
    extern VkResult vkCreatePipelineLayout(VkDevice device, VkPipelineLayoutCreateInfo* pCreateInfo, VkAllocationCallbacks* pAllocator, VkPipelineLayout* pPipelineLayout)
    [<DllImport(lib)>]
    extern void vkDestroyPipelineLayout(VkDevice device, VkPipelineLayout pipelineLayout, VkAllocationCallbacks* pAllocator)
    [<DllImport(lib)>]
    extern VkResult vkCreateSampler(VkDevice device, VkSamplerCreateInfo* pCreateInfo, VkAllocationCallbacks* pAllocator, VkSampler* pSampler)
    [<DllImport(lib)>]
    extern void vkDestroySampler(VkDevice device, VkSampler sampler, VkAllocationCallbacks* pAllocator)
    [<DllImport(lib)>]
    extern VkResult vkCreateDescriptorSetLayout(VkDevice device, VkDescriptorSetLayoutCreateInfo* pCreateInfo, VkAllocationCallbacks* pAllocator, VkDescriptorSetLayout* pSetLayout)
    [<DllImport(lib)>]
    extern void vkDestroyDescriptorSetLayout(VkDevice device, VkDescriptorSetLayout descriptorSetLayout, VkAllocationCallbacks* pAllocator)
    [<DllImport(lib)>]
    extern VkResult vkCreateDescriptorPool(VkDevice device, VkDescriptorPoolCreateInfo* pCreateInfo, VkAllocationCallbacks* pAllocator, VkDescriptorPool* pDescriptorPool)
    [<DllImport(lib)>]
    extern void vkDestroyDescriptorPool(VkDevice device, VkDescriptorPool descriptorPool, VkAllocationCallbacks* pAllocator)
    [<DllImport(lib)>]
    extern VkResult vkResetDescriptorPool(VkDevice device, VkDescriptorPool descriptorPool, VkDescriptorPoolResetFlags flags)
    [<DllImport(lib)>]
    extern VkResult vkAllocateDescriptorSets(VkDevice device, VkDescriptorSetAllocateInfo* pAllocateInfo, VkDescriptorSet* pDescriptorSets)
    [<DllImport(lib)>]
    extern VkResult vkFreeDescriptorSets(VkDevice device, VkDescriptorPool descriptorPool, uint32 descriptorSetCount, VkDescriptorSet* pDescriptorSets)
    [<DllImport(lib)>]
    extern void vkUpdateDescriptorSets(VkDevice device, uint32 descriptorWriteCount, VkWriteDescriptorSet* pDescriptorWrites, uint32 descriptorCopyCount, VkCopyDescriptorSet* pDescriptorCopies)
    [<DllImport(lib)>]
    extern VkResult vkCreateFramebuffer(VkDevice device, VkFramebufferCreateInfo* pCreateInfo, VkAllocationCallbacks* pAllocator, VkFramebuffer* pFramebuffer)
    [<DllImport(lib)>]
    extern void vkDestroyFramebuffer(VkDevice device, VkFramebuffer framebuffer, VkAllocationCallbacks* pAllocator)
    [<DllImport(lib)>]
    extern VkResult vkCreateRenderPass(VkDevice device, VkRenderPassCreateInfo* pCreateInfo, VkAllocationCallbacks* pAllocator, VkRenderPass* pRenderPass)
    [<DllImport(lib)>]
    extern void vkDestroyRenderPass(VkDevice device, VkRenderPass renderPass, VkAllocationCallbacks* pAllocator)
    [<DllImport(lib)>]
    extern void vkGetRenderAreaGranularity(VkDevice device, VkRenderPass renderPass, VkExtent2D* pGranularity)
    [<DllImport(lib)>]
    extern VkResult vkCreateCommandPool(VkDevice device, VkCommandPoolCreateInfo* pCreateInfo, VkAllocationCallbacks* pAllocator, VkCommandPool* pCommandPool)
    [<DllImport(lib)>]
    extern void vkDestroyCommandPool(VkDevice device, VkCommandPool commandPool, VkAllocationCallbacks* pAllocator)
    [<DllImport(lib)>]
    extern VkResult vkResetCommandPool(VkDevice device, VkCommandPool commandPool, VkCommandPoolResetFlags flags)
    [<DllImport(lib)>]
    extern VkResult vkAllocateCommandBuffers(VkDevice device, VkCommandBufferAllocateInfo* pAllocateInfo, VkCommandBuffer* pCommandBuffers)
    [<DllImport(lib)>]
    extern void vkFreeCommandBuffers(VkDevice device, VkCommandPool commandPool, uint32 commandBufferCount, VkCommandBuffer* pCommandBuffers)
    [<DllImport(lib)>]
    extern VkResult vkBeginCommandBuffer(VkCommandBuffer commandBuffer, VkCommandBufferBeginInfo* pBeginInfo)
    [<DllImport(lib)>]
    extern VkResult vkEndCommandBuffer(VkCommandBuffer commandBuffer)
    [<DllImport(lib)>]
    extern VkResult vkResetCommandBuffer(VkCommandBuffer commandBuffer, VkCommandBufferResetFlags flags)
    [<DllImport(lib)>]
    extern void vkCmdBindPipeline(VkCommandBuffer commandBuffer, VkPipelineBindPoint pipelineBindPoint, VkPipeline pipeline)
    [<DllImport(lib)>]
    extern void vkCmdSetViewport(VkCommandBuffer commandBuffer, uint32 firstViewport, uint32 viewportCount, VkViewport* pViewports)
    [<DllImport(lib)>]
    extern void vkCmdSetScissor(VkCommandBuffer commandBuffer, uint32 firstScissor, uint32 scissorCount, VkRect2D* pScissors)
    [<DllImport(lib)>]
    extern void vkCmdSetLineWidth(VkCommandBuffer commandBuffer, float32 lineWidth)
    [<DllImport(lib)>]
    extern void vkCmdSetDepthBias(VkCommandBuffer commandBuffer, float32 depthBiasConstantFactor, float32 depthBiasClamp, float32 depthBiasSlopeFactor)
    [<DllImport(lib)>]
    extern void vkCmdSetBlendConstants(VkCommandBuffer commandBuffer, V4f blendConstants)
    [<DllImport(lib)>]
    extern void vkCmdSetDepthBounds(VkCommandBuffer commandBuffer, float32 minDepthBounds, float32 maxDepthBounds)
    [<DllImport(lib)>]
    extern void vkCmdSetStencilCompareMask(VkCommandBuffer commandBuffer, VkStencilFaceFlags faceMask, uint32 compareMask)
    [<DllImport(lib)>]
    extern void vkCmdSetStencilWriteMask(VkCommandBuffer commandBuffer, VkStencilFaceFlags faceMask, uint32 writeMask)
    [<DllImport(lib)>]
    extern void vkCmdSetStencilReference(VkCommandBuffer commandBuffer, VkStencilFaceFlags faceMask, uint32 reference)
    [<DllImport(lib)>]
    extern void vkCmdBindDescriptorSets(VkCommandBuffer commandBuffer, VkPipelineBindPoint pipelineBindPoint, VkPipelineLayout layout, uint32 firstSet, uint32 descriptorSetCount, VkDescriptorSet* pDescriptorSets, uint32 dynamicOffsetCount, uint32* pDynamicOffsets)
    [<DllImport(lib)>]
    extern void vkCmdBindIndexBuffer(VkCommandBuffer commandBuffer, VkBuffer buffer, VkDeviceSize offset, VkIndexType indexType)
    [<DllImport(lib)>]
    extern void vkCmdBindVertexBuffers(VkCommandBuffer commandBuffer, uint32 firstBinding, uint32 bindingCount, VkBuffer* pBuffers, VkDeviceSize* pOffsets)
    [<DllImport(lib)>]
    extern void vkCmdDraw(VkCommandBuffer commandBuffer, uint32 vertexCount, uint32 instanceCount, uint32 firstVertex, uint32 firstInstance)
    [<DllImport(lib)>]
    extern void vkCmdDrawIndexed(VkCommandBuffer commandBuffer, uint32 indexCount, uint32 instanceCount, uint32 firstIndex, int vertexOffset, uint32 firstInstance)
    [<DllImport(lib)>]
    extern void vkCmdDrawIndirect(VkCommandBuffer commandBuffer, VkBuffer buffer, VkDeviceSize offset, uint32 drawCount, uint32 stride)
    [<DllImport(lib)>]
    extern void vkCmdDrawIndexedIndirect(VkCommandBuffer commandBuffer, VkBuffer buffer, VkDeviceSize offset, uint32 drawCount, uint32 stride)
    [<DllImport(lib)>]
    extern void vkCmdDispatch(VkCommandBuffer commandBuffer, uint32 x, uint32 y, uint32 z)
    [<DllImport(lib)>]
    extern void vkCmdDispatchIndirect(VkCommandBuffer commandBuffer, VkBuffer buffer, VkDeviceSize offset)
    [<DllImport(lib)>]
    extern void vkCmdCopyBuffer(VkCommandBuffer commandBuffer, VkBuffer srcBuffer, VkBuffer dstBuffer, uint32 regionCount, VkBufferCopy* pRegions)
    [<DllImport(lib)>]
    extern void vkCmdCopyImage(VkCommandBuffer commandBuffer, VkImage srcImage, VkImageLayout srcImageLayout, VkImage dstImage, VkImageLayout dstImageLayout, uint32 regionCount, VkImageCopy* pRegions)
    [<DllImport(lib)>]
    extern void vkCmdBlitImage(VkCommandBuffer commandBuffer, VkImage srcImage, VkImageLayout srcImageLayout, VkImage dstImage, VkImageLayout dstImageLayout, uint32 regionCount, VkImageBlit* pRegions, VkFilter filter)
    [<DllImport(lib)>]
    extern void vkCmdCopyBufferToImage(VkCommandBuffer commandBuffer, VkBuffer srcBuffer, VkImage dstImage, VkImageLayout dstImageLayout, uint32 regionCount, VkBufferImageCopy* pRegions)
    [<DllImport(lib)>]
    extern void vkCmdCopyImageToBuffer(VkCommandBuffer commandBuffer, VkImage srcImage, VkImageLayout srcImageLayout, VkBuffer dstBuffer, uint32 regionCount, VkBufferImageCopy* pRegions)
    [<DllImport(lib)>]
    extern void vkCmdUpdateBuffer(VkCommandBuffer commandBuffer, VkBuffer dstBuffer, VkDeviceSize dstOffset, VkDeviceSize dataSize, uint32* pData)
    [<DllImport(lib)>]
    extern void vkCmdFillBuffer(VkCommandBuffer commandBuffer, VkBuffer dstBuffer, VkDeviceSize dstOffset, VkDeviceSize size, uint32 data)
    [<DllImport(lib)>]
    extern void vkCmdClearColorImage(VkCommandBuffer commandBuffer, VkImage image, VkImageLayout imageLayout, VkClearColorValue* pColor, uint32 rangeCount, VkImageSubresourceRange* pRanges)
    [<DllImport(lib)>]
    extern void vkCmdClearDepthStencilImage(VkCommandBuffer commandBuffer, VkImage image, VkImageLayout imageLayout, VkClearDepthStencilValue* pDepthStencil, uint32 rangeCount, VkImageSubresourceRange* pRanges)
    [<DllImport(lib)>]
    extern void vkCmdClearAttachments(VkCommandBuffer commandBuffer, uint32 attachmentCount, VkClearAttachment* pAttachments, uint32 rectCount, VkClearRect* pRects)
    [<DllImport(lib)>]
    extern void vkCmdResolveImage(VkCommandBuffer commandBuffer, VkImage srcImage, VkImageLayout srcImageLayout, VkImage dstImage, VkImageLayout dstImageLayout, uint32 regionCount, VkImageResolve* pRegions)
    [<DllImport(lib)>]
    extern void vkCmdSetEvent(VkCommandBuffer commandBuffer, VkEvent event, VkPipelineStageFlags stageMask)
    [<DllImport(lib)>]
    extern void vkCmdResetEvent(VkCommandBuffer commandBuffer, VkEvent event, VkPipelineStageFlags stageMask)
    [<DllImport(lib)>]
    extern void vkCmdWaitEvents(VkCommandBuffer commandBuffer, uint32 eventCount, VkEvent* pEvents, VkPipelineStageFlags srcStageMask, VkPipelineStageFlags dstStageMask, uint32 memoryBarrierCount, VkMemoryBarrier* pMemoryBarriers, uint32 bufferMemoryBarrierCount, VkBufferMemoryBarrier* pBufferMemoryBarriers, uint32 imageMemoryBarrierCount, VkImageMemoryBarrier* pImageMemoryBarriers)
    [<DllImport(lib)>]
    extern void vkCmdPipelineBarrier(VkCommandBuffer commandBuffer, VkPipelineStageFlags srcStageMask, VkPipelineStageFlags dstStageMask, VkDependencyFlags dependencyFlags, uint32 memoryBarrierCount, VkMemoryBarrier* pMemoryBarriers, uint32 bufferMemoryBarrierCount, VkBufferMemoryBarrier* pBufferMemoryBarriers, uint32 imageMemoryBarrierCount, VkImageMemoryBarrier* pImageMemoryBarriers)
    [<DllImport(lib)>]
    extern void vkCmdBeginQuery(VkCommandBuffer commandBuffer, VkQueryPool queryPool, uint32 query, VkQueryControlFlags flags)
    [<DllImport(lib)>]
    extern void vkCmdEndQuery(VkCommandBuffer commandBuffer, VkQueryPool queryPool, uint32 query)
    [<DllImport(lib)>]
    extern void vkCmdResetQueryPool(VkCommandBuffer commandBuffer, VkQueryPool queryPool, uint32 firstQuery, uint32 queryCount)
    [<DllImport(lib)>]
    extern void vkCmdWriteTimestamp(VkCommandBuffer commandBuffer, VkPipelineStageFlags pipelineStage, VkQueryPool queryPool, uint32 query)
    [<DllImport(lib)>]
    extern void vkCmdCopyQueryPoolResults(VkCommandBuffer commandBuffer, VkQueryPool queryPool, uint32 firstQuery, uint32 queryCount, VkBuffer dstBuffer, VkDeviceSize dstOffset, VkDeviceSize stride, VkQueryResultFlags flags)
    [<DllImport(lib)>]
    extern void vkCmdPushConstants(VkCommandBuffer commandBuffer, VkPipelineLayout layout, VkShaderStageFlags stageFlags, uint32 offset, uint32 size, nativeint pValues)
    [<DllImport(lib)>]
    extern void vkCmdBeginRenderPass(VkCommandBuffer commandBuffer, VkRenderPassBeginInfo* pRenderPassBegin, VkSubpassContents contents)
    [<DllImport(lib)>]
    extern void vkCmdNextSubpass(VkCommandBuffer commandBuffer, VkSubpassContents contents)
    [<DllImport(lib)>]
    extern void vkCmdEndRenderPass(VkCommandBuffer commandBuffer)
    [<DllImport(lib)>]
    extern void vkCmdExecuteCommands(VkCommandBuffer commandBuffer, uint32 commandBufferCount, VkCommandBuffer* pCommandBuffers)
    [<DllImport(lib)>]
    extern VkResult vkCreateAndroidSurfaceKHR(VkInstance instance, VkAndroidSurfaceCreateInfoKHR* pCreateInfo, VkAllocationCallbacks* pAllocator, VkSurfaceKHR* pSurface)
    [<DllImport(lib)>]
    extern VkResult vkGetPhysicalDeviceDisplayPropertiesKHR(VkPhysicalDevice physicalDevice, uint32* pPropertyCount, VkDisplayPropertiesKHR* pProperties)
    [<DllImport(lib)>]
    extern VkResult vkGetPhysicalDeviceDisplayPlanePropertiesKHR(VkPhysicalDevice physicalDevice, uint32* pPropertyCount, VkDisplayPlanePropertiesKHR* pProperties)
    [<DllImport(lib)>]
    extern VkResult vkGetDisplayPlaneSupportedDisplaysKHR(VkPhysicalDevice physicalDevice, uint32 planeIndex, uint32* pDisplayCount, VkDisplayKHR* pDisplays)
    [<DllImport(lib)>]
    extern VkResult vkGetDisplayModePropertiesKHR(VkPhysicalDevice physicalDevice, VkDisplayKHR display, uint32* pPropertyCount, VkDisplayModePropertiesKHR* pProperties)
    [<DllImport(lib)>]
    extern VkResult vkCreateDisplayModeKHR(VkPhysicalDevice physicalDevice, VkDisplayKHR display, VkDisplayModeCreateInfoKHR* pCreateInfo, VkAllocationCallbacks* pAllocator, VkDisplayModeKHR* pMode)
    [<DllImport(lib)>]
    extern VkResult vkGetDisplayPlaneCapabilitiesKHR(VkPhysicalDevice physicalDevice, VkDisplayModeKHR mode, uint32 planeIndex, VkDisplayPlaneCapabilitiesKHR* pCapabilities)
    [<DllImport(lib)>]
    extern VkResult vkCreateDisplayPlaneSurfaceKHR(VkInstance instance, VkDisplaySurfaceCreateInfoKHR* pCreateInfo, VkAllocationCallbacks* pAllocator, VkSurfaceKHR* pSurface)
    [<DllImport(lib)>]
    extern VkResult vkCreateSharedSwapchainsKHR(VkDevice device, uint32 swapchainCount, VkSwapchainCreateInfoKHR* pCreateInfos, VkAllocationCallbacks* pAllocator, VkSwapchainKHR* pSwapchains)
    [<DllImport(lib)>]
    extern VkResult vkCreateMirSurfaceKHR(VkInstance instance, VkMirSurfaceCreateInfoKHR* pCreateInfo, VkAllocationCallbacks* pAllocator, VkSurfaceKHR* pSurface)
    [<DllImport(lib)>]
    extern VkBool32 vkGetPhysicalDeviceMirPresentationSupportKHR(VkPhysicalDevice physicalDevice, uint32 queueFamilyIndex, nativeint* connection)
    [<DllImport(lib)>]
    extern void vkDestroySurfaceKHR(VkInstance instance, VkSurfaceKHR surface, VkAllocationCallbacks* pAllocator)
    [<DllImport(lib)>]
    extern VkResult vkGetPhysicalDeviceSurfaceSupportKHR(VkPhysicalDevice physicalDevice, uint32 queueFamilyIndex, VkSurfaceKHR surface, VkBool32* pSupported)
    [<DllImport(lib)>]
    extern VkResult vkGetPhysicalDeviceSurfaceCapabilitiesKHR(VkPhysicalDevice physicalDevice, VkSurfaceKHR surface, VkSurfaceCapabilitiesKHR* pSurfaceCapabilities)
    [<DllImport(lib)>]
    extern VkResult vkGetPhysicalDeviceSurfaceFormatsKHR(VkPhysicalDevice physicalDevice, VkSurfaceKHR surface, uint32* pSurfaceFormatCount, VkSurfaceFormatKHR* pSurfaceFormats)
    [<DllImport(lib)>]
    extern VkResult vkGetPhysicalDeviceSurfacePresentModesKHR(VkPhysicalDevice physicalDevice, VkSurfaceKHR surface, uint32* pPresentModeCount, VkPresentModeKHR* pPresentModes)
    [<DllImport(lib)>]
    extern VkResult vkCreateSwapchainKHR(VkDevice device, VkSwapchainCreateInfoKHR* pCreateInfo, VkAllocationCallbacks* pAllocator, VkSwapchainKHR* pSwapchain)
    [<DllImport(lib)>]
    extern void vkDestroySwapchainKHR(VkDevice device, VkSwapchainKHR swapchain, VkAllocationCallbacks* pAllocator)
    [<DllImport(lib)>]
    extern VkResult vkGetSwapchainImagesKHR(VkDevice device, VkSwapchainKHR swapchain, uint32* pSwapchainImageCount, VkImage* pSwapchainImages)
    [<DllImport(lib)>]
    extern VkResult vkAcquireNextImageKHR(VkDevice device, VkSwapchainKHR swapchain, uint64 timeout, VkSemaphore semaphore, VkFence fence, uint32* pImageIndex)
    [<DllImport(lib)>]
    extern VkResult vkQueuePresentKHR(VkQueue queue, VkPresentInfoKHR* pPresentInfo)
    [<DllImport(lib)>]
    extern VkResult vkCreateWaylandSurfaceKHR(VkInstance instance, VkWaylandSurfaceCreateInfoKHR* pCreateInfo, VkAllocationCallbacks* pAllocator, VkSurfaceKHR* pSurface)
    [<DllImport(lib)>]
    extern VkBool32 vkGetPhysicalDeviceWaylandPresentationSupportKHR(VkPhysicalDevice physicalDevice, uint32 queueFamilyIndex, nativeint* display)
    [<DllImport(lib)>]
    extern VkResult vkCreateWin32SurfaceKHR(VkInstance instance, VkWin32SurfaceCreateInfoKHR* pCreateInfo, VkAllocationCallbacks* pAllocator, VkSurfaceKHR* pSurface)
    [<DllImport(lib)>]
    extern VkBool32 vkGetPhysicalDeviceWin32PresentationSupportKHR(VkPhysicalDevice physicalDevice, uint32 queueFamilyIndex)
    [<DllImport(lib)>]
    extern VkResult vkCreateXlibSurfaceKHR(VkInstance instance, VkXlibSurfaceCreateInfoKHR* pCreateInfo, VkAllocationCallbacks* pAllocator, VkSurfaceKHR* pSurface)
    [<DllImport(lib)>]
    extern VkBool32 vkGetPhysicalDeviceXlibPresentationSupportKHR(VkPhysicalDevice physicalDevice, uint32 queueFamilyIndex, nativeint* dpy, nativeint visualID)
    [<DllImport(lib)>]
    extern VkResult vkCreateXcbSurfaceKHR(VkInstance instance, VkXcbSurfaceCreateInfoKHR* pCreateInfo, VkAllocationCallbacks* pAllocator, VkSurfaceKHR* pSurface)
    [<DllImport(lib)>]
    extern VkBool32 vkGetPhysicalDeviceXcbPresentationSupportKHR(VkPhysicalDevice physicalDevice, uint32 queueFamilyIndex, nativeint* connection, nativeint visual_id)
    [<DllImport(lib)>]
    extern VkResult vkCreateDebugReportCallbackEXT(VkInstance instance, VkDebugReportCallbackCreateInfoEXT* pCreateInfo, VkAllocationCallbacks* pAllocator, VkDebugReportCallbackEXT* pCallback)
    [<DllImport(lib)>]
    extern void vkDestroyDebugReportCallbackEXT(VkInstance instance, VkDebugReportCallbackEXT callback, VkAllocationCallbacks* pAllocator)
    [<DllImport(lib)>]
    extern void vkDebugReportMessageEXT(VkInstance instance, VkDebugReportFlagsEXT flags, VkDebugReportObjectTypeEXT objectType, uint64 _object, uint64 location, int messageCode, string pLayerPrefix, string pMessage)<|MERGE_RESOLUTION|>--- conflicted
+++ resolved
@@ -3246,11 +3246,7 @@
         static member Win32SurfaceCreateInfo = unbox<VkStructureType> 1000009000
 module VkRaw = 
     [<Literal>]
-<<<<<<< HEAD
-    let lib = "vulkan-1-1-0-8-0.dll"
-=======
     let lib = "vulkan-1.dll"
->>>>>>> 744ab34b
 
     [<DllImport(lib)>]
     extern VkResult vkCreateInstance(VkInstanceCreateInfo* pCreateInfo, VkAllocationCallbacks* pAllocator, VkInstance* pInstance)
