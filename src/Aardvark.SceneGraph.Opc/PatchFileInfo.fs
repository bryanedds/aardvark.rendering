﻿#if INTERACTIVE
#r "../../bin/Debug/Aardvark.Base.dll"
#r "../../bin/Debug/Aardvark.Base.TypeProviders.dll"
#r "../../bin/Debug/Aardvark.Base.FSharp.dll"
#r "System.Xml.Linq.dll"
#else
namespace Aardvark.SceneGraph.Opc
#endif

open System
open System.Xml
open System.Xml.Linq

open Aardvark.Base
open Aardvark.Base.IO

module private XmlHelpers = 
    
    let xname str = XName.op_Implicit str
    let xattr (elem: XElement) sname = elem.Attribute(xname sname).Value
    let elem name (v : XElement) = 
        match v.Elements(xname name) |> Seq.toList with
            | []-> failwithf "could not get value: %s" name
            | [x] -> x
            | _ -> failwithf "could not get value (not unique): %s" name
    let elem' name (v : XElement) = 
        match v.Elements(xname name) |> Seq.toList with
            | []-> None
            | [x] -> Some x
            | _ -> None
    let elems name (p : XElement) = 
        p.Elements (xname name) 

    let children name (p : XElement) =
        p.Descendants (xname name)

    let xvalue (p : XElement) = p.Value.Trim()

    let prop name (p : XElement) = 
        (elem name p).Value.Trim()

type Texture = { fileName : string; weights : string }
type VertexOrder = RowMajor | ColumnMajor 
type GeometryType = QuadList
type DiffuseColorCoordinates = string

type PatchFileInfo =
    {
        Name                : string
        TagList             : list<string>
        GeometryType        : GeometryType
        QuadVertexSortOrder : VertexOrder

        Local2Global        : Trafo3d
        GlobalBoundingBox   : Box3d
        LocalBoundingBox    : Box3d

        Local2Global2d      : Trafo3d
        GlobalBoundingBox2d : Box3d
        LocalBoundingBox2d  : Box3d

        Positions           : string
        Positions2d         : option<string>
        Normals             : string
        Offsets             : string

        Coordinates         : list<DiffuseColorCoordinates>
        Textures            : list<Texture>
        Attributes          : list<string>
    }

[<CompilationRepresentation(CompilationRepresentationFlags.ModuleSuffix)>]
module PatchFileInfo =
    open XmlHelpers
    open Aardvark.Prinziple
    open Aardvark.Base.Rendering

    [<AutoOpen>]
    module Parsers =
        let majority = function
            | "RowMajor" -> RowMajor
            | "ColumnMajor" -> ColumnMajor
            | s -> failwithf "could not parse majority: %s" s

        let geomtryType = function
            | "QuadList" -> QuadList
            | s -> failwithf "could not parse geometry type: %s" s

        let (|Int32|_|) (s : string) = 
            match System.Int32.TryParse ( s.Trim() ) with
                | (true,v) -> Some v
                | _ -> None

        let tup2V2i (s : string) = 
            match s.Split(',') with
                | [|Int32 x; Int32 y|] -> V2i(x,y)
                | _ -> failwithf "Could not parse: %A" s 

    let node (name : string) (node : XmlNode) =
        node.SelectSingleNode(name)

    let nodes (name : string) (node : XmlNode) =        
        node.SelectNodes(name) |> Seq.cast<XmlNode>

    let childNodes (name : string) (node : XmlNode) =        
        node.SelectSingleNode(name).ChildNodes |> Seq.cast<XmlNode>

    let childNodes' (name : string) (node : XmlNode) =        
        let n = node.SelectSingleNode(name)
        if (n = null) then
            [] |> Seq.cast<XmlNode>
        else
            n.ChildNodes |> Seq.cast<XmlNode>

    let get (name : string) (node : XmlNode)=
        node.SelectSingleNode(name).InnerText.Trim()

    let tryGet (name : string) (node : XmlNode)=
        let n = node.SelectSingleNode(name)
        if (n = null) then
          None
        else
          Some (n.InnerText.Trim())

    let xvalue (p : XmlNode) = p.Value.Trim()

    let inner (node : XmlNode) = 
        node.InnerText.Trim()
    
    let private ofXDoc (doc : XmlDocument) (name : string) (hasDeviations : bool) =        

        let trafo (m : M44d) =
            Trafo3d(m, m.Inverse)

        let mkTexture tupel = 
            let t,w = tupel
            { fileName = inner t; weights = inner w }

        let patch =            
          doc.SelectSingleNode "/Aardvark"
            |> Seq.cast<XmlNode>             
            |> Seq.head
    
        let textures = 
            patch 
              |> childNodes "Textures" 
              |> Seq.chunkBySize 2 |> Seq.map(fun x -> x.[0], x.[1])
              |> Seq.map mkTexture
              |> Seq.toList

        let coords = 
            patch 
              |> nodes "Coordinates" 
              |> Seq.toList 
              |> List.map (string << get "DiffuseColor1Coordinates")
        
        let attributes =
          //if hasDeviations then
            patch 
              |> childNodes' "Attributes"
              |> Seq.map inner
              |> Seq.toList 

        Log.line "%A" attributes
          //else
          //  [ "positions2d.aara" ]

        let split (s:string) =
            (s.Split ' ') |> Array.toList

        {
            Name                = name
            TagList             = patch |> get "TagList" |> split

            GeometryType        = patch |> get "GeometryType"        |> geomtryType
            QuadVertexSortOrder = VertexOrder.ColumnMajor //patch |> prop "QuadVertexSortOrder" |> majority
                                                                      
            Local2Global        = patch |> get "Local2Global"        |> M44d.Parse |> trafo
            GlobalBoundingBox   = patch |> get "GlobalBoundingBox"   |> Box3d.Parse
            LocalBoundingBox    = patch |> get "LocalBoundingBox"    |> Box3d.Parse

            Local2Global2d      = patch |> get "Local2Global"        |> M44d.Parse |> trafo
            GlobalBoundingBox2d = patch |> get "GlobalBoundingBox"   |> Box3d.Parse
            LocalBoundingBox2d  = patch |> get "LocalBoundingBox"    |> Box3d.Parse

            Positions           = patch |> get "Positions"
            Positions2d         = patch |> tryGet "Positions2d"
            Normals             = ""
            Offsets             = ""
            Textures            = textures
            Coordinates         = coords              
            Attributes          = [] //attributes
        }    
<<<<<<< HEAD
    
    let load (opcPaths : OpcPaths) (name : string) =
        let path = opcPaths.Patches_DirAbsPath +/ name +/ OpcPaths.PatchFileInfo_FileName
        let doc = Prinziple.readXmlDoc path
        ofXDoc doc name false
=======

    let load (opcFolder : string) (patchName : string) =
        let path = Path.combine [opcFolder; "Patches"; patchName; "Patch.xml"]
        let doc = Prinziple.readXmlDoc path
        ofXDoc doc patchName false
>>>>>>> 6c753042

    /// <summary>
    /// Loads patchfileinfo with positions2d.aara as attribute
    /// </summary>    
<<<<<<< HEAD
    let load' (opcPaths : OpcPaths) (name : string) =
        let path = opcPaths.Patches_DirAbsPath +/ name +/ OpcPaths.PatchFileInfo_FileName
        let doc = Prinziple.readXmlDoc path
        ofXDoc doc name true
=======
    let load' (opcFolder : string) (patchName : string) =
        let path = Path.combine [opcFolder; "Patches"; patchName; "Patch.xml"]
        let doc = Prinziple.readXmlDoc path
        ofXDoc doc patchName true
>>>>>>> 6c753042

type QTree<'a> = Node of 'a * array<QTree<'a>>
                | Leaf of 'a

[<CompilationRepresentation(CompilationRepresentationFlags.ModuleSuffix)>]
module QTree =
    let rec map f t = 
        match t with
            | Leaf v -> Leaf (f v)
            | Node(v,children) ->
                Node(f v, children |> Array.map (map f))

    let rec mapLevel (l : int) f t = 
        match t with
            | Leaf v -> Leaf (f l v)
            | Node(v,children) ->
                Node(f l v, children |> Array.map (mapLevel (l + 1) f))

    let rec getLeaves (tree : QTree<'a>) =      
        match tree with
                | Leaf v -> Seq.singleton v
                | Node(v,children) -> children |> Seq.collect getLeaves
        
    let getRoot (tree : QTree<'a>) =
        match tree with
            | Leaf v -> v
            | Node(v,_) -> v

    let rec flatten (tree : QTree<'a>) = 
        match tree with
            | Leaf v -> [|v|]
            | Node(v,children) ->
                let cs = children |> Array.map flatten |> Array.concat
                Array.append [|v|] cs<|MERGE_RESOLUTION|>--- conflicted
+++ resolved
@@ -191,34 +191,19 @@
             Coordinates         = coords              
             Attributes          = [] //attributes
         }    
-<<<<<<< HEAD
-    
-    let load (opcPaths : OpcPaths) (name : string) =
-        let path = opcPaths.Patches_DirAbsPath +/ name +/ OpcPaths.PatchFileInfo_FileName
-        let doc = Prinziple.readXmlDoc path
-        ofXDoc doc name false
-=======
-
-    let load (opcFolder : string) (patchName : string) =
-        let path = Path.combine [opcFolder; "Patches"; patchName; "Patch.xml"]
+    
+    let load (opcPaths : OpcPaths) (patchName : string) =
+        let path = opcPaths.Patches_DirAbsPath +/ patchName +/ OpcPaths.PatchFileInfo_FileName
         let doc = Prinziple.readXmlDoc path
         ofXDoc doc patchName false
->>>>>>> 6c753042
 
     /// <summary>
     /// Loads patchfileinfo with positions2d.aara as attribute
     /// </summary>    
-<<<<<<< HEAD
-    let load' (opcPaths : OpcPaths) (name : string) =
-        let path = opcPaths.Patches_DirAbsPath +/ name +/ OpcPaths.PatchFileInfo_FileName
-        let doc = Prinziple.readXmlDoc path
-        ofXDoc doc name true
-=======
-    let load' (opcFolder : string) (patchName : string) =
-        let path = Path.combine [opcFolder; "Patches"; patchName; "Patch.xml"]
+    let load' (opcPaths : OpcPaths) (patchName : string) =
+        let path = opcPaths.Patches_DirAbsPath +/ patchName +/ OpcPaths.PatchFileInfo_FileName
         let doc = Prinziple.readXmlDoc path
         ofXDoc doc patchName true
->>>>>>> 6c753042
 
 type QTree<'a> = Node of 'a * array<QTree<'a>>
                 | Leaf of 'a
