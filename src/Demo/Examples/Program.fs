--- conflicted
+++ resolved
@@ -182,16 +182,6 @@
 let main args =
 //    let cam = Mod.init V3d.Zero
 //    let priority (op : SetOperation<V3d>) =
-<<<<<<< HEAD
-        
-//        match op with 
-//            | Add(_,v) -> V3d.Distance(cam.Value, v) / 100.0
-//            | Rem(_,v) -> V3d.Distance(cam.Value, v)
-
-//    let queue = ConcurrentDeltaPriorityQueue<V3d, float>(fun s -> priority s)
-
-
-=======
 //        
 //        match op with 
 //            | Add(_,v) -> V3d.Distance(cam.Value, v) / 100.0
@@ -200,22 +190,10 @@
 //    let queue = ConcurrentDeltaPriorityQueue<V3d, float>(fun s -> priority s)
 //
 //
->>>>>>> 0a360c7a
 //    queue.Enqueue(Add(V3d.III))
 //    queue.Enqueue(Add(V3d(2,3,4)))
 //    queue.Enqueue(Add(V3d(4,3,4)))
 //    queue.Enqueue(Rem(V3d(0,1,2)))
-<<<<<<< HEAD
-
-//    while queue.Count > 0 do
-//        let e = queue.Dequeue()
-//        printfn "%A" e
-        
-
-//    let rand = RandomSystem()
-
-//    let log = @"D:\bla\updateHeap.csv"
-=======
 //
 //    while queue.Count > 0 do
 //        let e = queue.Dequeue()
@@ -225,17 +203,12 @@
 //    let rand = RandomSystem()
 //
 //    let log = @"C:\Users\Schorsch\Desktop\updateHeap.csv"
->>>>>>> 0a360c7a
 //    for s in 1000 .. 1000 .. 50000 do
 //        printf "%d: " s
 //        let queue = ConcurrentDeltaPriorityQueue<V3d, float>(fun s -> priority s)
 //        for i in 1 .. s do
 //            queue.Enqueue(Add(rand.UniformV3d()))
-<<<<<<< HEAD
-    
-=======
 //    
->>>>>>> 0a360c7a
 //        let sw = System.Diagnostics.Stopwatch()
 //        sw.Start()
 //        for i in 1 .. 100 do
@@ -243,27 +216,16 @@
 //            let hist = queue.UpdatePriorities()
 //            ()
 //        sw.Stop()
-<<<<<<< HEAD
-
+//
 //        File.AppendAllLines(log, [sprintf "%d;%f" s (sw.Elapsed.TotalMilliseconds / 100.0)])
 //        printfn "%A" (sw.MicroTime / 100.0)
-
-=======
-//
-//        File.AppendAllLines(log, [sprintf "%d;%f" s (sw.Elapsed.TotalMilliseconds / 100.0)])
-//        printfn "%A" (sw.MicroTime / 100.0)
-//
->>>>>>> 0a360c7a
+//
 ////
 ////    while queue.Count > 0 do
 ////        let e = queue.Dequeue()
 ////        printfn "%A" e
 ////
-<<<<<<< HEAD
-
-=======
-//
->>>>>>> 0a360c7a
+//
 //    Environment.Exit 0
 
 
