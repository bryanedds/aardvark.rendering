--- conflicted
+++ resolved
@@ -107,6 +107,17 @@
 
     let mutable info = ResourceInfo.Zero
 
+    abstract member Create : Option<'h> -> 'h * FrameStatistics
+    abstract member Destroy : 'h -> unit
+    abstract member GetInfo : 'h -> ResourceInfo
+
+
+    member x.Info = info
+
+    member x.Kind = kind
+
+    member internal x.OnDispose = onDispose :> IObservable<_>
+
     member private x.PerformUpdate() =
         if refCount <= 0 then
             failwithf "[Resource] cannot update unreferenced resource"
@@ -126,43 +137,9 @@
 
                 updateStats + stats
 
-    abstract member Create : Option<'h> -> 'h * FrameStatistics
-    abstract member Destroy : 'h -> unit
-    abstract member GetInfo : 'h -> ResourceInfo
-
-
-    member x.Info = info
-
-    member x.Kind = kind
-
-    member internal x.OnDispose = onDispose :> IObservable<_>
-
-    member private x.PerformUpdate() =
-        if refCount <= 0 then
-            failwithf "[Resource] cannot update unreferenced resource"
-
-        let (h, stats) = x.Create current
-        info <- x.GetInfo h
-
-        match current with
-            | Some old when old = h -> 
-                updateStats + stats
-
-            | _ -> 
-                current <- Some h
-                    
-                if h <> handle.Value then
-                    transact (fun () -> handle.Value <- h)
-
-                updateStats + stats
-
     member x.AddRef() =
         if Interlocked.Increment(&refCount) = 1 then
-<<<<<<< HEAD
-            x.PerformUpdate() |> ignore
-=======
             x.ForceUpdate null |> ignore
->>>>>>> 0db453f4
 
     member x.RemoveRef() =
         if Interlocked.Decrement(&refCount) = 0 then
@@ -170,26 +147,19 @@
             x.Destroy handle.Value
             current <- None
             info <- ResourceInfo.Zero
-<<<<<<< HEAD
-            transact (fun () ->  handle.Value <- Unchecked.defaultof<_>)
-=======
             transact (fun () -> 
                 x.MarkOutdated()
                 handle.Value <- Unchecked.defaultof<_>
             )
->>>>>>> 0db453f4
 
     member x.Update(caller : IAdaptiveObject) =
         x.EvaluateIfNeeded caller FrameStatistics.Zero (fun () ->
             x.PerformUpdate()
-<<<<<<< HEAD
-=======
         )
   
     member x.ForceUpdate(caller : IAdaptiveObject) =
         x.EvaluateAlways caller (fun () ->
             x.PerformUpdate()
->>>>>>> 0db453f4
         )
     
     member x.Handle = handle :> IMod<_>
@@ -271,11 +241,7 @@
             | Some v -> 
                 match dataMod with
                     | :? ILockedResource as r ->
-<<<<<<< HEAD
-                        x.GetOrCreate(key, fun () ->
-=======
                         x.GetOrCreateLocal(key, fun () ->
->>>>>>> 0db453f4
                             v.AddRef()
                             { new Resource<'h>(v.Kind) with
                                 member x.GetInfo(h : 'h) =
@@ -284,22 +250,7 @@
                                 member x.Create(old : Option<'h>) =
                                     acquire old dataMod
                                     let stats = v.Update(x)
-<<<<<<< HEAD
                                     v.Handle.GetValue(), stats
-
-                                member x.Destroy(h : 'h) =
-                                    release dataMod
-                                    v.RemoveRef()
-                            }
-                        )
-                    | _ -> 
-                        v :> IResource<_>
-
-            | None ->
-                x.GetOrCreate(key, fun _ -> 
-=======
-                                    let handle = v.Handle.GetValue(x)
-                                    handle, stats
 
                                 member x.Destroy(h : 'h) =
                                     release dataMod
@@ -315,7 +266,6 @@
                         v :> IResource<_>
             | None ->
                 x.GetOrCreateLocal(key, fun _ -> 
->>>>>>> 0db453f4
                     let mutable ownsHandle = false
                 
                     { new Resource<'h>(desc.kind) with
@@ -363,10 +313,7 @@
                                 desc.delete h
                     }
                 )
-<<<<<<< HEAD
-
-=======
->>>>>>> 0db453f4
+
 
     member x.Count = store.Count
     member x.Clear() = store.Clear()
