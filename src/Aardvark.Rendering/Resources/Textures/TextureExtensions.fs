﻿namespace Aardvark.Rendering

open System
open System.Runtime.InteropServices
open System.Runtime.CompilerServices
open Aardvark.Base

[<AutoOpen>]
module private PixVisitors =
    [<AbstractClass>]
    type PixImageVisitor<'r>() =
        static let table =
            LookupTable.lookupTable [
                typeof<int8>, (fun (self : PixImageVisitor<'r>, img : PixImage) -> self.Visit<int8>(unbox img, 127y))
                typeof<uint8>, (fun (self : PixImageVisitor<'r>, img : PixImage) -> self.Visit<uint8>(unbox img, 255uy))
                typeof<int16>, (fun (self : PixImageVisitor<'r>, img : PixImage) -> self.Visit<int16>(unbox img, Int16.MaxValue))
                typeof<uint16>, (fun (self : PixImageVisitor<'r>, img : PixImage) -> self.Visit<uint16>(unbox img, UInt16.MaxValue))
                typeof<int32>, (fun (self : PixImageVisitor<'r>, img : PixImage) -> self.Visit<int32>(unbox img, Int32.MaxValue))
                typeof<uint32>, (fun (self : PixImageVisitor<'r>, img : PixImage) -> self.Visit<uint32>(unbox img, UInt32.MaxValue))
                typeof<int64>, (fun (self : PixImageVisitor<'r>, img : PixImage) -> self.Visit<int64>(unbox img, Int64.MaxValue))
                typeof<uint64>, (fun (self : PixImageVisitor<'r>, img : PixImage) -> self.Visit<uint64>(unbox img, UInt64.MaxValue))
                typeof<float16>, (fun (self : PixImageVisitor<'r>, img : PixImage) -> self.Visit<float16>(unbox img, float16(Float32 = 1.0f)))
                typeof<float32>, (fun (self : PixImageVisitor<'r>, img : PixImage) -> self.Visit<float32>(unbox img, 1.0f))
                typeof<float>, (fun (self : PixImageVisitor<'r>, img : PixImage) -> self.Visit<float>(unbox img, 1.0))
            ]
        abstract member Visit<'a when 'a : unmanaged> : PixImage<'a> * 'a -> 'r

        interface IPixImageVisitor<'r> with
            member x.Visit<'a>(img : PixImage<'a>) =
                table (typeof<'a>) (x, img)

    [<AbstractClass>]
    type PixVolumeVisitor<'r>() =
        static let table =
            LookupTable.lookupTable [
                typeof<int8>, (fun (self : PixVolumeVisitor<'r>, img : PixVolume) -> self.Visit<int8>(unbox img, 127y))
                typeof<uint8>, (fun (self : PixVolumeVisitor<'r>, img : PixVolume) -> self.Visit<uint8>(unbox img, 255uy))
                typeof<int16>, (fun (self : PixVolumeVisitor<'r>, img : PixVolume) -> self.Visit<int16>(unbox img, Int16.MaxValue))
                typeof<uint16>, (fun (self : PixVolumeVisitor<'r>, img : PixVolume) -> self.Visit<uint16>(unbox img, UInt16.MaxValue))
                typeof<int32>, (fun (self : PixVolumeVisitor<'r>, img : PixVolume) -> self.Visit<int32>(unbox img, Int32.MaxValue))
                typeof<uint32>, (fun (self : PixVolumeVisitor<'r>, img : PixVolume) -> self.Visit<uint32>(unbox img, UInt32.MaxValue))
                typeof<int64>, (fun (self : PixVolumeVisitor<'r>, img : PixVolume) -> self.Visit<int64>(unbox img, Int64.MaxValue))
                typeof<uint64>, (fun (self : PixVolumeVisitor<'r>, img : PixVolume) -> self.Visit<uint64>(unbox img, UInt64.MaxValue))
                typeof<float16>, (fun (self : PixVolumeVisitor<'r>, img : PixVolume) -> self.Visit<float16>(unbox img, float16(Float32 = 1.0f)))
                typeof<float32>, (fun (self : PixVolumeVisitor<'r>, img : PixVolume) -> self.Visit<float32>(unbox img, 1.0f))
                typeof<float>, (fun (self : PixVolumeVisitor<'r>, img : PixVolume) -> self.Visit<float>(unbox img, 1.0))
            ]

        abstract member Visit<'a when 'a : unmanaged> : PixVolume<'a> * 'a -> 'r

        interface IPixVolumeVisitor<'r> with
            member x.Visit<'a>(img : PixVolume<'a>) =
                table (typeof<'a>) (x, img)


[<AbstractClass; Sealed; Extension>]
type ITextureRuntimeExtensions private() =

    static let levelSize (level : int) (s : V2i) =
        V2i(max 1 (s.X / (1 <<< level)), max 1 (s.Y / (1 <<< level)))

    static let levelRegion (texture : IBackendTexture) (level : int) (region : Box2i) =
        if region = Box2i.Infinite then
            Box2i.FromMinAndSize(V2i.Zero, texture.Size.XY |> levelSize level)
        else
            region

    // Create textures

    ///<summary>Creates a 1D texture.</summary>
    ///<param name="this">The runtime.</param>
    ///<param name="size">The size of the texture.</param>
    ///<param name="format">The desired texture format.</param>
    ///<param name="levels">The number of mip levels. Default is 1.</param>
    [<Extension>]
    static member CreateTexture1D(this : ITextureRuntime, size : int, format : TextureFormat,
                                  [<Optional; DefaultParameterValue(1)>] levels : int) =
        this.CreateTexture(V3i(size, 0, 0), TextureDimension.Texture1D, format, levels = levels, samples = 1)

    ///<summary>Creates a 1D texture array.</summary>
    ///<param name="this">The runtime.</param>
    ///<param name="size">The size of the texture.</param>
    ///<param name="format">The desired texture format.</param>
    ///<param name="levels">The number of mip levels. Default is 1.</param>
    ///<param name="count">The number of texture slices.</param>
    [<Extension>]
    static member CreateTexture1DArray(this : ITextureRuntime, size : int, format : TextureFormat,
                                       [<Optional; DefaultParameterValue(1)>] levels : int,
                                       count : int) =
        this.CreateTextureArray(V3i(size, 0, 0), TextureDimension.Texture1D, format, levels = levels, samples = 1, count = count)

    ///<summary>Creates a 2D texture.</summary>
    ///<param name="this">The runtime.</param>
    ///<param name="size">The size of the texture.</param>
    ///<param name="format">The desired texture format.</param>
    ///<param name="levels">The number of mip levels. Default is 1.</param>
    ///<param name="samples">the number of samples. Default is 1.</param>
    [<Extension>]
    static member CreateTexture2D(this : ITextureRuntime, size : V2i, format : TextureFormat,
                                  [<Optional; DefaultParameterValue(1)>] levels : int,
                                  [<Optional; DefaultParameterValue(1)>] samples : int) =
        this.CreateTexture(V3i(size, 0), TextureDimension.Texture2D, format, levels = levels, samples = samples)

    ///<summary>Creates a 2D texture array.</summary>
    ///<param name="this">The runtime.</param>
    ///<param name="size">The size of the texture.</param>
    ///<param name="format">The desired texture format.</param>
    ///<param name="levels">The number of mip levels. Default is 1.</param>
    ///<param name="samples">the number of samples. Default is 1.</param>
    ///<param name="count">The number of texture slices.</param>
    [<Extension>]
    static member CreateTexture2DArray(this : ITextureRuntime, size : V2i, format : TextureFormat,
                                       [<Optional; DefaultParameterValue(1)>] levels : int,
                                       [<Optional; DefaultParameterValue(1)>] samples : int,
                                       count : int) =
        this.CreateTextureArray(V3i(size, 0), TextureDimension.Texture2D, format, levels = levels, samples = samples, count = count)

    ///<summary>Creates a 3D texture.</summary>
    ///<param name="this">The runtime.</param>
    ///<param name="size">The size of the texture.</param>
    ///<param name="format">The desired texture format.</param>
    ///<param name="levels">The number of mip levels. Default is 1.</param>
    [<Extension>]
    static member CreateTexture3D(this : ITextureRuntime, size : V3i, format : TextureFormat,
                                  [<Optional; DefaultParameterValue(1)>] levels : int) =
        this.CreateTexture(size, TextureDimension.Texture3D, format, levels = levels, samples = 1)

    ///<summary>Creates a cube texture.</summary>
    ///<param name="this">The runtime.</param>
    ///<param name="size">The size of the texture.</param>
    ///<param name="format">The desired texture format.</param>
    ///<param name="levels">The number of mip levels. Default is 1.</param>
    ///<param name="samples">the number of samples. Default is 1.</param>
    [<Extension>]
    static member CreateTextureCube(this : ITextureRuntime, size : int, format : TextureFormat,
                                    [<Optional; DefaultParameterValue(1)>] levels : int,
                                    [<Optional; DefaultParameterValue(1)>] samples : int) =
        this.CreateTexture(V3i(size, 0, 0), TextureDimension.TextureCube, format, levels = levels, samples = samples)

    ///<summary>Creates a 2D texture array.</summary>
    ///<param name="this">The runtime.</param>
    ///<param name="size">The size of the texture.</param>
    ///<param name="format">The desired texture format.</param>
    ///<param name="levels">The number of mip levels. Default is 1.</param>
    ///<param name="samples">the number of samples. Default is 1.</param>
    ///<param name="count">The number of texture slices.</param>
    [<Extension>]
    static member CreateTextureCubeArray(this : ITextureRuntime, size : int, format : TextureFormat,
                                       [<Optional; DefaultParameterValue(1)>] levels : int,
                                       [<Optional; DefaultParameterValue(1)>] samples : int,
                                       count : int) =
        this.CreateTextureArray(V3i(size, 0, 0), TextureDimension.TextureCube, format, levels = levels, samples = samples, count = count)

    // PixVolume
    [<Extension>]
    static member Copy(this : ITextureRuntime, img : PixVolume, dst : ITextureSubResource, dstOffset : V3i, size : V3i) =
        img.Visit
            { new PixVolumeVisitor<int>() with
                member x.Visit(img : PixVolume<'a>, _) =
                    NativeTensor4.using img.Tensor4 (fun pImg ->
                        this.Copy(pImg, img.Format, dst, dstOffset, size)
                    )
                    0
            } |> ignore

    [<Extension>]
    static member Copy(this : ITextureRuntime, src : ITextureSubResource, srcOffset : V3i, dst : PixVolume, size : V3i) =
        dst.Visit
            { new PixVolumeVisitor<int>() with
                member x.Visit(dst : PixVolume<'a>, _) =
                    NativeTensor4.using dst.Tensor4 (fun pImg ->
                        this.Copy(src, srcOffset, pImg, dst.Format, size)
                    )
                    0
            } |> ignore

    [<Extension>]
    static member Copy(this : ITextureRuntime, img : PixVolume, dst : ITextureSubResource) =
        ITextureRuntimeExtensions.Copy(this, img, dst, V3i.Zero, img.Size)

    [<Extension>]
    static member Copy(this : ITextureRuntime, src : ITextureSubResource, dst : PixVolume) =
        ITextureRuntimeExtensions.Copy(this, src, V3i.Zero, dst, dst.Size)

    [<Extension>]
    static member SetSlice(this : ITextureSubResource, minC : Option<V3i>, maxC : Option<V3i>, value : PixVolume) =
        let minC = defaultArg minC V3i.Zero
        let maxC = defaultArg maxC (this.Size - V3i.III)
        let size = V3i.III + maxC - minC
        let imgSize = value.Size
        let size = V3i(min size.X imgSize.X, min size.Y imgSize.Y, min size.Z imgSize.Z)
        ITextureRuntimeExtensions.Copy(this.Texture.Runtime, value, this, minC, size)

    [<Extension>]
    static member SetSlice(this : ITextureSubResource, minX : Option<int>, maxX : Option<int>, minY : Option<int>, maxY : Option<int>, minZ : Option<int>, maxZ : Option<int>, value : PixVolume) =
        let minX = defaultArg minX 0
        let maxX = defaultArg maxX (this.Size.X - 1)
        let minY = defaultArg minY 0
        let maxY = defaultArg maxY (this.Size.Y - 1)
        let minZ = defaultArg minZ 0
        let maxZ = defaultArg maxZ (this.Size.Z - 1)
        let minC = V3i(minX, minY, minZ)
        let maxC = V3i(maxX, maxY, maxZ)
        let size = V3i.III + maxC - minC
        let imgSize = value.Size
        let size = V3i(min size.X imgSize.X, min size.Y imgSize.Y, min size.Z imgSize.Z)
        ITextureRuntimeExtensions.Copy(this.Texture.Runtime, value, this, minC, size)

    // PixImage
    [<Extension>]
    static member Copy(this : ITextureRuntime, img : PixImage, dst : ITextureSubResource, dstOffset : V3i, size : V2i) =
        img.Visit
            { new PixImageVisitor<int>() with
                member x.Visit(img : PixImage<'a>, _) =
                    NativeVolume.using img.Volume (fun pImg ->
                        let info = pImg.Info

                        let tensor4 =
                            NativeTensor4<'a>(
                                pImg.Pointer,
                                Tensor4Info(
                                    info.Origin,
                                    V4l(info.SX, info.SY, 1L, info.SZ),
                                    V4l(info.DX, info.DY, info.DY * info.SY, info.DZ)
                                )
                            )

                        this.Copy(tensor4, img.Format, dst, dstOffset, V3i(size, 1))
                    )
                    0
            } |> ignore

    [<Extension>]
    static member Copy(this : ITextureRuntime, img : PixImage, dst : ITextureSubResource, dstOffset : V2i, size : V2i) =
        ITextureRuntimeExtensions.Copy(this, img, dst, V3i(dstOffset, 0), size)

    [<Extension>]
    static member Copy(this : ITextureRuntime, src : ITextureSubResource, srcOffset : V3i, dst : PixImage, size : V2i) =
        dst.Visit
            { new PixImageVisitor<int>() with
                member x.Visit(dst : PixImage<'a>, _) =
                    NativeVolume.using dst.Volume (fun pImg ->
                        let info = pImg.Info

                        let tensor4 =
                            NativeTensor4<'a>(
                                pImg.Pointer,
                                Tensor4Info(
                                    info.Origin,
                                    V4l(info.SX, info.SY, 1L, info.SZ),
                                    V4l(info.DX, info.DY, info.DY * info.SY, info.DZ)
                                )
                            )

                        this.Copy(src, srcOffset, tensor4, dst.Format, V3i(size,1))
                    )
                    0
            } |> ignore

    [<Extension>]
    static member Copy(this : ITextureRuntime, src : ITextureSubResource, srcOffset : V2i, dst : PixImage, size : V2i) =
        ITextureRuntimeExtensions.Copy(this, src, V3i(srcOffset, 0), dst, size)

    [<Extension>]
    static member Copy(this : ITextureRuntime, img : PixImage, dst : ITextureSubResource) =
        ITextureRuntimeExtensions.Copy(this, img, dst, V3i.Zero, img.Size)

    [<Extension>]
    static member Copy(this : ITextureRuntime, src : ITextureSubResource, dst : PixImage) =
        ITextureRuntimeExtensions.Copy(this, src, V3i.Zero, dst, dst.Size)

    [<Extension>]
    static member SetSlice(this : ITextureSubResource, minC : Option<V2i>, maxC : Option<V2i>, z : int, value : PixImage) =
        let minC = defaultArg minC V2i.Zero
        let maxC = defaultArg maxC (this.Size.XY - V2i.II)
        let size = V2i.II + maxC - minC
        let imgSize = value.Size
        let size = V2i(min size.X imgSize.X, min size.Y imgSize.Y)
        ITextureRuntimeExtensions.Copy(this.Texture.Runtime, value, this, V3i(minC, z), size)

    [<Extension>]
    static member SetSlice(this : ITextureSubResource, minX : Option<int>, maxX : Option<int>, minY : Option<int>, maxY : Option<int>, z : int, value : PixImage) =
        let minX = defaultArg minX 0
        let maxX = defaultArg maxX (this.Size.X - 1)
        let minY = defaultArg minY 0
        let maxY = defaultArg maxY (this.Size.Y - 1)
        let minC = V2i(minX, minY)
        let maxC = V2i(maxX, maxY)

        let size = V2i.II + maxC - minC
        let imgSize = value.Size
        let size = V2i(min size.X imgSize.X, min size.Y imgSize.Y)
        ITextureRuntimeExtensions.Copy(this.Texture.Runtime, value, this, V3i(minC, z), size)

    [<Extension>]
    static member SetSlice(this : ITextureSubResource, minX : Option<int>, maxX : Option<int>, minY : Option<int>, maxY : Option<int>, value : PixImage) =
        ITextureRuntimeExtensions.SetSlice(this, minX, maxX, minY, maxY, 0, value)

    [<Extension>]
    static member SetSlice(this : ITextureSubResource, minC : Option<V2i>, maxC : Option<V2i>, value : PixImage) =
        ITextureRuntimeExtensions.SetSlice(this, minC, maxC, 0, value)

    // Copies
    [<Extension>]
    static member Copy(this : ITextureRuntime, src : IFramebufferOutput, srcOffset : V3i, dst : IFramebufferOutput, dstOffset : V3i, size : V2i) =
        this.Copy(src, srcOffset, dst, dstOffset, V3i(size, 1))

    [<Extension>]
    static member Copy(this : ITextureRuntime, src : IFramebufferOutput, srcOffset : V2i, dst : IFramebufferOutput, dstOffset : V2i, size : V2i) =
        this.Copy(src, V3i(srcOffset, 0), dst, V3i(dstOffset, 0), V3i(size, 1))

    [<Extension>]
    static member Copy(this : ITextureRuntime, src : IFramebufferOutput, dst : IFramebufferOutput, size : V3i) =
        this.Copy(src, V3i.Zero, dst, V3i.Zero, size)

    [<Extension>]
    static member Copy(this : ITextureRuntime, src : IFramebufferOutput, dst : IFramebufferOutput, size : V2i) =
        this.Copy(src, V3i.Zero, dst, V3i.Zero, V3i(size, 1))

    [<Extension>]
    static member Copy(this : ITextureRuntime, src : IFramebufferOutput, dst : IFramebufferOutput) =
        let size =
            match src with
                | :? ITextureLevel as l -> l.Size
                | _ -> V3i(src.Size, 1)

        this.Copy(src, V3i.Zero, dst, V3i.Zero, size)

    // CopyTo
    [<Extension>]
    static member CopyTo(src : ITextureSubResource, dst : PixImage) =
        src.Texture.Runtime.Copy(src, dst)

    [<Extension>]
    static member CopyTo(src : ITextureSubResource, dst : PixVolume) =
        src.Texture.Runtime.Copy(src, dst)

    [<Extension>]
    static member CopyTo(src : IFramebufferOutput, dst : IFramebufferOutput) =
        src.Runtime.Copy(src, dst)

    // Download

    ///<summary>Downloads color data from the given texture to a PixImage.</summary>
    ///<param name="this">The runtime.</param>
    ///<param name="texture">The texture to download.</param>
    ///<param name="level">The texture level to download.</param>
    ///<param name="slice">The texture slice to download.</param>
    ///<param name="target">The PixImage to copy the data to.</param>
    [<Extension>]
    static member Download(this : ITextureRuntime, texture : IBackendTexture, level : int, slice : int, target : PixImage) =
        this.Download(texture, level, slice, V2i.Zero, target)

    ///<summary>Downloads color data from the given texture to a PixVolume.</summary>
    ///<param name="this">The runtime.</param>
    ///<param name="texture">The texture to download.</param>
    ///<param name="level">The texture level to download.</param>
    ///<param name="slice">The texture slice to download.</param>
    ///<param name="target">The PixVolume to copy the data to.</param>
    [<Extension>]
    static member Download(this : ITextureRuntime, texture : IBackendTexture, level : int, slice : int, target : PixVolume) =
        this.Download(texture, level, slice, V3i.Zero, target)

    ///<summary>Downloads color data from the given texture to a PixImage.</summary>
    ///<param name="this">The runtime.</param>
    ///<param name="texture">The texture to download.</param>
    ///<param name="level">The texture level to download.</param>
    ///<param name="slice">The texture slice to download.</param>
    ///<param name="region">The (half-open) region of the texture to copy, or Box2i.Infinite if the whole texture is to be copied.</param>
    ///<param name="format">The format of the PixImage.</param>
    ///<returns>A PixImage containing the downloaded data.</returns>
    [<Extension>]
    static member Download(this : ITextureRuntime, texture : IBackendTexture, level : int, slice : int, region : Box2i, format : PixFormat) =
        let region = region |> levelRegion texture level
        let pi = PixImage.Create(format, int64 region.SizeX, int64 region.SizeY)
        this.Download(texture, level, slice, region.Min, pi)
        pi

    ///<summary>Downloads color data from the given texture to a PixImage.</summary>
    ///<param name="this">The runtime.</param>
    ///<param name="texture">The texture to download.</param>
    ///<param name="level">The texture level to download.</param>
    ///<param name="slice">The texture slice to download.</param>
    ///<param name="format">The format of the PixImage.</param>
    ///<returns>A PixImage containing the downloaded data.</returns>
    [<Extension>]
    static member Download(this : ITextureRuntime, texture : IBackendTexture, level : int, slice : int, format : PixFormat) =
        this.Download(texture, level, slice, Box2i.Infinite, format)

    ///<summary>Downloads color data from the given texture to a PixImage.</summary>
    ///<param name="this">The runtime.</param>
    ///<param name="texture">The texture to download.</param>
    ///<param name="level">The texture level to download.</param>
    ///<param name="format">The format of the PixImage.</param>
    ///<returns>A PixImage containing the downloaded data.</returns>
    [<Extension>]
    static member Download(this : ITextureRuntime, texture : IBackendTexture, level : int, format : PixFormat) =
        this.Download(texture, level, 0, Box2i.Infinite, format)

    ///<summary>Downloads color data from the given texture to a PixImage.</summary>
    ///<param name="this">The runtime.</param>
    ///<param name="texture">The texture to download.</param>
    ///<param name="format">The format of the PixImage.</param>
    ///<returns>A PixImage containing the downloaded data.</returns>
    [<Extension>]
    static member Download(this : ITextureRuntime, texture : IBackendTexture, format : PixFormat) =
        this.Download(texture, 0, 0, Box2i.Infinite, format)

    ///<summary>Downloads color data from the given texture to a PixImage.</summary>
    ///<param name="this">The runtime.</param>
    ///<param name="texture">The texture to download.</param>
    ///<param name="level">The texture level to download.</param>
    ///<param name="slice">The texture slice to download.</param>
    ///<param name="region">The (half-open) region of the texture to copy, or Box2i.Infinite if the whole texture is to be copied.</param>
    ///<returns>A PixImage containing the downloaded data.</returns>
    [<Extension>]
    static member Download(this : ITextureRuntime, texture : IBackendTexture, level : int, slice : int, region : Box2i) =
        let pixFormat = TextureFormat.toDownloadFormat texture.Format
        this.Download(texture, level, slice, region, pixFormat)

    ///<summary>Downloads color data from the given texture to a PixImage.</summary>
    ///<param name="this">The runtime.</param>
    ///<param name="texture">The texture to download.</param>
    ///<param name="level">The texture level to download.</param>
    ///<param name="slice">The texture slice to download.</param>
    ///<returns>A PixImage containing the downloaded data.</returns>
    [<Extension>]
    static member Download(this : ITextureRuntime, texture : IBackendTexture, level : int, slice : int) =
        this.Download(texture, level, slice, Box2i.Infinite)

    ///<summary>Downloads color data from the given texture to a PixImage.</summary>
    ///<param name="this">The runtime.</param>
    ///<param name="texture">The texture to download.</param>
    ///<param name="level">The texture level to download.</param>
    ///<returns>A PixImage containing the downloaded data.</returns>
    [<Extension>]
    static member Download(this : ITextureRuntime, texture : IBackendTexture, level : int) =
        this.Download(texture, level, 0, Box2i.Infinite)

    ///<summary>Downloads color data from the given texture to a PixImage.</summary>
    ///<param name="this">The runtime.</param>
    ///<param name="texture">The texture to download.</param>
    ///<returns>A PixImage containing the downloaded data.</returns>
    [<Extension>]
    static member Download(this : ITextureRuntime, texture : IBackendTexture) =
        this.Download(texture, 0, 0, Box2i.Infinite)

    // DownloadDepth

    ///<summary>Downloads depth data from the given texture to a float matrix.</summary>
    ///<param name="this">The runtime.</param>
    ///<param name="texture">The texture to download.</param>
    ///<param name="level">The texture level to download.</param>
    ///<param name="slice">The texture slice to download.</param>
    ///<param name="target">The matrix to copy the data to.</param>
    [<Extension>]
    static member DownloadDepth(this : ITextureRuntime, texture : IBackendTexture, level : int, slice : int, target : Matrix<float32>) =
        this.DownloadDepth(texture, level, slice, V2i.Zero, target)

    ///<summary>Downloads depth data from the given texture to a float matrix.</summary>
    ///<param name="this">The runtime.</param>
    ///<param name="texture">The texture to download.</param>
    ///<param name="level">The texture level to download.</param>
    ///<param name="slice">The texture slice to download.</param>
    ///<param name="region">The (half-open) region of the texture to copy, or Box2i.Infinite if the whole texture is to be copied.</param>
    ///<returns>A matrix containing the downloaded data.</returns>
    [<Extension>]
    static member DownloadDepth(this : ITextureRuntime, texture : IBackendTexture, level : int, slice : int, region : Box2i) =
        let region = region |> levelRegion texture level
        let matrix = Matrix<float32>(region.Size)
        this.DownloadDepth(texture, level, slice, region.Min, matrix)
        matrix

    ///<summary>Downloads depth data from the given texture to a float matrix.</summary>
    ///<param name="this">The runtime.</param>
    ///<param name="texture">The texture to download.</param>
    ///<param name="level">The texture level to download.</param>
    ///<param name="slice">The texture slice to download.</param>
    ///<returns>A matrix containing the downloaded data.</returns>
    [<Extension>]
    static member DownloadDepth(this : ITextureRuntime, texture : IBackendTexture, level : int, slice : int) =
        this.DownloadDepth(texture, level, slice, Box2i.Infinite)

    ///<summary>Downloads depth data from the given texture to a float matrix.</summary>
    ///<param name="this">The runtime.</param>
    ///<param name="texture">The texture to download.</param>
    ///<param name="level">The texture level to download.</param>
    ///<returns>A matrix containing the downloaded data.</returns>
    [<Extension>]
    static member DownloadDepth(this : ITextureRuntime, texture : IBackendTexture, level : int) =
        this.DownloadDepth(texture, level, 0, Box2i.Infinite)

    ///<summary>Downloads depth data from the given texture to a float matrix.</summary>
    ///<param name="this">The runtime.</param>
    ///<param name="texture">The texture to download.</param>
    ///<returns>A matrix containing the downloaded data.</returns>
    [<Extension>]
    static member DownloadDepth(this : ITextureRuntime, texture : IBackendTexture) =
        this.DownloadDepth(texture, 0, 0, Box2i.Infinite)

    // DownloadStencil

    ///<summary>Downloads stencil data from the given texture to an integer matrix.</summary>
    ///<param name="this">The runtime.</param>
    ///<param name="texture">The texture to download.</param>
    ///<param name="level">The texture level to download.</param>
    ///<param name="slice">The texture slice to download.</param>
    ///<param name="target">The matrix to copy the data to.</param>
    [<Extension>]
    static member DownloadStencil(this : ITextureRuntime, texture : IBackendTexture, level : int, slice : int, target : Matrix<int>) =
        this.DownloadStencil(texture, level, slice, V2i.Zero, target)

    ///<summary>Downloads stencil data from the given texture to an integer matrix.</summary>
    ///<param name="this">The runtime.</param>
    ///<param name="texture">The texture to download.</param>
    ///<param name="level">The texture level to download.</param>
    ///<param name="slice">The texture slice to download.</param>
    ///<param name="region">The (half-open) region of the texture to copy, or Box2i.Infinite if the whole texture is to be copied.</param>
    ///<returns>A matrix containing the downloaded data.</returns>
    [<Extension>]
    static member DownloadStencil(this : ITextureRuntime, texture : IBackendTexture, level : int, slice : int, region : Box2i) =
        let region = region |> levelRegion texture level
        let matrix = Matrix<int>(region.Size)
        this.DownloadStencil(texture, level, slice, region.Min, matrix)
        matrix

    ///<summary>Downloads stencil data from the given texture to an integer matrix.</summary>
    ///<param name="this">The runtime.</param>
    ///<param name="texture">The texture to download.</param>
    ///<param name="level">The texture level to download.</param>
    ///<param name="slice">The texture slice to download.</param>
    ///<returns>A matrix containing the downloaded data.</returns>
    [<Extension>]
    static member DownloadStencil(this : ITextureRuntime, texture : IBackendTexture, level : int, slice : int) =
        this.DownloadStencil(texture, level, slice, Box2i.Infinite)

    ///<summary>Downloads stencil data from the given texture to an integer matrix.</summary>
    ///<param name="this">The runtime.</param>
    ///<param name="texture">The texture to download.</param>
    ///<param name="level">The texture level to download.</param>
    ///<returns>A matrix containing the downloaded data.</returns>
    [<Extension>]
    static member DownloadStencil(this : ITextureRuntime, texture : IBackendTexture, level : int) =
        this.DownloadStencil(texture, level, 0, Box2i.Infinite)

    ///<summary>Downloads stencil data from the given texture to an integer matrix.</summary>
    ///<param name="this">The runtime.</param>
    ///<param name="texture">The texture to download.</param>
    ///<returns>A matrix containing the downloaded data.</returns>
    [<Extension>]
    static member DownloadStencil(this : ITextureRuntime, texture : IBackendTexture) =
        this.DownloadStencil(texture, 0, 0, Box2i.Infinite)

    // Upload

    ///<summary>Uploads data from a PixImage to the given texture.</summary>
    ///<param name="this">The runtime.</param>
    ///<param name="texture">The texture to update.</param>
    ///<param name="level">The texture level to update.</param>
    ///<param name="slice">The texture slice to update.</param>
    ///<param name="source">The PixImage containing the data to upload.</param>
    [<Extension>]
    static member Upload(this : ITextureRuntime, texture : IBackendTexture, level : int, slice : int, source : PixImage) =
        this.Upload(texture, level, slice, V2i.Zero, source)

    ///<summary>Uploads data from a PixImage to the given texture.</summary>
    ///<param name="this">The runtime.</param>
    ///<param name="texture">The texture to update.</param>
    ///<param name="level">The texture level to update.</param>
    ///<param name="source">The PixImage containing the data to upload.</param>
    [<Extension>]
    static member Upload(this : ITextureRuntime, texture : IBackendTexture, level : int, source : PixImage) =
        this.Upload(texture, level, 0, V2i.Zero, source)

    ///<summary>Uploads data from a PixImage to the given texture.</summary>
    ///<param name="this">The runtime.</param>
    ///<param name="texture">The texture to update.</param>
    ///<param name="source">The PixImage containing the data to upload.</param>
    [<Extension>]
    static member Upload(this : ITextureRuntime, texture : IBackendTexture, source : PixImage) =
        this.Upload(texture, 0, 0, V2i.Zero, source)


[<AbstractClass; Sealed; Extension>]
type IBackendTextureExtensions private() =

    // Download

    ///<summary>Downloads color data from the given texture to a PixImage.</summary>
    ///<param name="this">The texture.</param>
    ///<param name="level">The texture level to download.</param>
    ///<param name="slice">The texture slice to download.</param>
    ///<param name="offset">The minimum coordinate to update.</param>
    ///<param name="target">The PixImage to copy the data to.</param>
    [<Extension>]
    static member Download(this : IBackendTexture, level : int, slice : int, offset : V2i, target : PixImage) =
        this.Runtime.Download(this, level, slice, offset, target)

    ///<summary>Downloads color data from the given texture to a PixVolume.</summary>
    ///<param name="this">The texture.</param>
    ///<param name="level">The texture level to download.</param>
    ///<param name="slice">The texture slice to download.</param>
    ///<param name="offset">The minimum coordinate to update.</param>
    ///<param name="target">The PixVolume to copy the data to.</param>
    [<Extension>]
    static member Download(this : IBackendTexture, level : int, slice : int, offset : V3i, target : PixVolume) =
        this.Runtime.Download(this, level, slice, offset, target)

    ///<summary>Downloads color data from the given texture to a PixImage.</summary>
    ///<param name="this">The texture.</param>
    ///<param name="level">The texture level to download.</param>
    ///<param name="slice">The texture slice to download.</param>
    ///<param name="target">The PixImage to copy the data to.</param>
    [<Extension>]
    static member Download(this : IBackendTexture, level : int, slice : int, target : PixImage) =
        this.Runtime.Download(this, level, slice, target)

    ///<summary>Downloads color data from the given texture to a PixVolume.</summary>
    ///<param name="this">The texture.</param>
    ///<param name="level">The texture level to download.</param>
    ///<param name="slice">The texture slice to download.</param>
    ///<param name="target">The PixVolume to copy the data to.</param>
    [<Extension>]
    static member Download(this : IBackendTexture, level : int, slice : int, target : PixVolume) =
        this.Runtime.Download(this, level, slice, target)

    ///<summary>Downloads color data from the given texture to a PixImage.</summary>
    ///<param name="this">The texture.</param>
    ///<param name="level">The texture level to download.</param>
    ///<param name="slice">The texture slice to download.</param>
    ///<param name="region">The (half-open) region of the texture to copy, or Box2i.Infinite if the whole texture is to be copied.</param>
    ///<param name="format">The format of the PixImage.</param>
    ///<returns>A PixImage containing the downloaded data.</returns>
    [<Extension>]
    static member Download(this : IBackendTexture, level : int, slice : int, region : Box2i, format : PixFormat) =
        this.Runtime.Download(this, level, slice, region, format)

    ///<summary>Downloads color data from the given texture to a PixImage.</summary>
    ///<param name="this">The texture.</param>
    ///<param name="level">The texture level to download.</param>
    ///<param name="slice">The texture slice to download.</param>
    ///<param name="format">The format of the PixImage.</param>
    ///<returns>A PixImage containing the downloaded data.</returns>
    [<Extension>]
    static member Download(this : IBackendTexture, level : int, slice : int, format : PixFormat) =
        this.Runtime.Download(this, level, slice, format)

    ///<summary>Downloads color data from the given texture to a PixImage.</summary>
    ///<param name="this">The texture.</param>
    ///<param name="level">The texture level to download.</param>
    ///<param name="format">The format of the PixImage.</param>
    ///<returns>A PixImage containing the downloaded data.</returns>
    [<Extension>]
    static member Download(this : IBackendTexture, level : int, format : PixFormat) =
        this.Runtime.Download(this, level, format)

    ///<summary>Downloads color data from the given texture to a PixImage.</summary>
    ///<param name="this">The texture.</param>
    ///<param name="format">The format of the PixImage.</param>
    ///<returns>A PixImage containing the downloaded data.</returns>
    [<Extension>]
    static member Download(this : IBackendTexture, format : PixFormat) =
        this.Runtime.Download(this, format)

    ///<summary>Downloads color data from the given texture to a PixImage.</summary>
    ///<param name="this">The texture.</param>
    ///<param name="level">The texture level to download.</param>
    ///<param name="slice">The texture slice to download.</param>
    ///<param name="region">The (half-open) region of the texture to copy, or Box2i.Infinite if the whole texture is to be copied.</param>
    ///<returns>A PixImage containing the downloaded data.</returns>
    [<Extension>]
    static member Download(this : IBackendTexture, level : int, slice : int, region : Box2i) =
        this.Runtime.Download(this, level, slice, region)

    ///<summary>Downloads color data from the given texture to a PixImage.</summary>
    ///<param name="this">The texture.</param>
    ///<param name="level">The texture level to download.</param>
    ///<param name="slice">The texture slice to download.</param>
    ///<returns>A PixImage containing the downloaded data.</returns>
    [<Extension>]
    static member Download(this : IBackendTexture, level : int, slice : int) =
        this.Runtime.Download(this, level, slice)

    ///<summary>Downloads color data from the given texture to a PixImage.</summary>
    ///<param name="this">The texture.</param>
    ///<param name="level">The texture level to download.</param>
    ///<returns>A PixImage containing the downloaded data.</returns>
    [<Extension>]
    static member Download(this : IBackendTexture, level : int) =
        this.Runtime.Download(this, level)

    ///<summary>Downloads color data from the given texture to a PixImage.</summary>
    ///<param name="this">The texture.</param>
    ///<returns>A PixImage containing the downloaded data.</returns>
    [<Extension>]
    static member Download(this : IBackendTexture) =
        this.Runtime.Download(this)

    // DownloadDepth

    ///<summary>Downloads depth data from the given texture to a float matrix.</summary>
    ///<param name="this">The texture.</param>
    ///<param name="level">The texture level to download.</param>
    ///<param name="slice">The texture slice to download.</param>
    ///<param name="offset">The minimum coordinate to update.</param>
    ///<param name="target">The matrix to copy the data to.</param>
    [<Extension>]
    static member DownloadDepth(this : IBackendTexture, level : int, slice : int, offset : V2i, target : Matrix<float32>) =
        this.Runtime.DownloadDepth(this, level, slice, offset, target)

    ///<summary>Downloads depth data from the given texture to a float matrix.</summary>
    ///<param name="this">The texture.</param>
    ///<param name="level">The texture level to download.</param>
    ///<param name="slice">The texture slice to download.</param>
    ///<param name="target">The matrix to copy the data to.</param>
    [<Extension>]
    static member DownloadDepth(this : IBackendTexture, level : int, slice : int, target : Matrix<float32>) =
        this.Runtime.DownloadDepth(this, level, slice, V2i.Zero, target)

    ///<summary>Downloads depth data from the given texture to a float matrix.</summary>
    ///<param name="this">The texture.</param>
    ///<param name="level">The texture level to download.</param>
    ///<param name="slice">The texture slice to download.</param>
    ///<param name="region">The (half-open) region of the texture to copy, or Box2i.Infinite if the whole texture is to be copied.</param>
    ///<returns>A matrix containing the downloaded data.</returns>
    [<Extension>]
    static member DownloadDepth(this : IBackendTexture, level : int, slice : int, region : Box2i) =
        this.Runtime.DownloadDepth(this, level, slice, region)

    ///<summary>Downloads depth data from the given texture to a float matrix.</summary>
    ///<param name="this">The texture.</param>
    ///<param name="level">The texture level to download.</param>
    ///<param name="slice">The texture slice to download.</param>
    ///<returns>A matrix containing the downloaded data.</returns>
    [<Extension>]
    static member DownloadDepth(this : IBackendTexture, level : int, slice : int) =
        this.Runtime.DownloadDepth(this, level, slice)

    ///<summary>Downloads depth data from the given texture to a float matrix.</summary>
    ///<param name="this">The texture.</param>
    ///<param name="level">The texture level to download.</param>
    ///<returns>A matrix containing the downloaded data.</returns>
    [<Extension>]
    static member DownloadDepth(this : IBackendTexture, level : int) =
        this.Runtime.DownloadDepth(this, level)

    ///<summary>Downloads depth data from the given texture to a float matrix.</summary>
    ///<param name="this">The texture.</param>
    ///<returns>A matrix containing the downloaded data.</returns>
    [<Extension>]
    static member DownloadDepth(this : IBackendTexture) =
        this.Runtime.DownloadDepth(this)

    // DownloadStencil

    ///<summary>Downloads stencil data from the given texture to an integer matrix.</summary>
    ///<param name="this">The texture.</param>
    ///<param name="level">The texture level to download.</param>
    ///<param name="slice">The texture slice to download.</param>
    ///<param name="offset">The minimum coordinate to update.</param>
    ///<param name="target">The matrix to copy the data to.</param>
    [<Extension>]
    static member DownloadStencil(this : IBackendTexture, level : int, slice : int, offset : V2i, target : Matrix<int>) =
        this.Runtime.DownloadStencil(this, level, slice, offset, target)

    ///<summary>Downloads stencil data from the given texture to an integer matrix.</summary>
    ///<param name="this">The texture.</param>
    ///<param name="level">The texture level to download.</param>
    ///<param name="slice">The texture slice to download.</param>
    ///<param name="target">The matrix to copy the data to.</param>
    [<Extension>]
    static member DownloadStencil(this : IBackendTexture, level : int, slice : int, target : Matrix<int>) =
        this.Runtime.DownloadStencil(this, level, slice, target)

    ///<summary>Downloads stencil data from the given texture to an integer matrix.</summary>
    ///<param name="this">The texture.</param>
    ///<param name="level">The texture level to download.</param>
    ///<param name="slice">The texture slice to download.</param>
    ///<param name="region">The (half-open) region of the texture to copy, or Box2i.Infinite if the whole texture is to be copied.</param>
    ///<returns>A matrix containing the downloaded data.</returns>
    [<Extension>]
    static member DownloadStencil(this : IBackendTexture, level : int, slice : int, region : Box2i) =
        this.Runtime.DownloadStencil(this, level, slice, region)

    ///<summary>Downloads stencil data from the given texture to an integer matrix.</summary>
    ///<param name="this">The texture.</param>
    ///<param name="level">The texture level to download.</param>
    ///<param name="slice">The texture slice to download.</param>
    ///<returns>A matrix containing the downloaded data.</returns>
    [<Extension>]
    static member DownloadStencil(this : IBackendTexture, level : int, slice : int) =
        this.Runtime.DownloadStencil(this, level, slice)

    ///<summary>Downloads stencil data from the given texture to an integer matrix.</summary>
    ///<param name="this">The texture.</param>
    ///<param name="level">The texture level to download.</param>
    ///<returns>A matrix containing the downloaded data.</returns>
    [<Extension>]
    static member DownloadStencil(this : IBackendTexture, level : int) =
        this.Runtime.DownloadStencil(this, level)

    ///<summary>Downloads stencil data from the given texture to an integer matrix.</summary>
    ///<param name="this">The texture.</param>
    ///<returns>A matrix containing the downloaded data.</returns>
    [<Extension>]
    static member DownloadStencil(this : IBackendTexture) =
        this.Runtime.DownloadStencil(this)

    // Upload

    ///<summary>Uploads data from a PixImage to the given texture.</summary>
    ///<param name="this">The texture.</param>
    ///<param name="level">The texture level to update.</param>
    ///<param name="slice">The texture slice to update.</param>
    ///<param name="offset">The minimum coordinate to update.</param>
    ///<param name="source">The PixImage containing the data to upload.</param>
    [<Extension>]
    static member Upload(this : IBackendTexture, level : int, slice : int, offset : V2i, source : PixImage) =
        this.Runtime.Upload(this, level, slice, offset, source)

    ///<summary>Uploads data from a PixImage to the given texture.</summary>
    ///<param name="this">The texture.</param>
    ///<param name="level">The texture level to update.</param>
    ///<param name="slice">The texture slice to update.</param>
    ///<param name="source">The PixImage containing the data to upload.</param>
    [<Extension>]
    static member Upload(this : IBackendTexture, level : int, slice : int, source : PixImage) =
        this.Runtime.Upload(this, level, slice, V2i.Zero, source)

    ///<summary>Uploads data from a PixImage to the given texture.</summary>
    ///<param name="this">The texture.</param>
    ///<param name="level">The texture level to update.</param>
    ///<param name="source">The PixImage containing the data to upload.</param>
    [<Extension>]
    static member Upload(this : IBackendTexture, level : int, source : PixImage) =
        this.Runtime.Upload(this, level, 0, V2i.Zero, source)

    ///<summary>Uploads data from a PixImage to the given texture.</summary>
    ///<param name="this">The texture.</param>
    ///<param name="source">The PixImage containing the data to upload.</param>
    [<Extension>]
    static member Upload(this : IBackendTexture, source : PixImage) =
        this.Runtime.Upload(this, 0, 0, V2i.Zero, source)

    /// <summary>
    /// Creates an output view of the texture with the given level and slice.
<<<<<<< HEAD
    /// If slice is negative, all slices are selected.
=======
    /// In case the texture is an array or a cube and slice is negative, all items or faces are selected as texture layers.
>>>>>>> e5f2be96
    /// </summary>
    [<Extension>]
    static member GetOutputView(this : IBackendTexture, level : int, slice : int) =
        let aspect = TextureAspect.ofTextureFormat this.Format
        if slice < 0 then
            this.[aspect, level] :> IFramebufferOutput
        else
            this.[aspect, level, slice] :> IFramebufferOutput

    /// <summary>
    /// Creates an output view of the texture with the given level.
    /// In case the texture is an array or a cube, all items or faces are selected as texture layers.
    /// </summary>
    [<Extension>]
    static member GetOutputView(this : IBackendTexture, level : int) =
        let aspect = TextureAspect.ofTextureFormat this.Format
        this.[aspect, level] :> IFramebufferOutput

    /// <summary>
    /// Creates an output view of the first level of the texture.
    /// In case the texture is an array or a cube, all items or faces are selected as texture layers.
    /// </summary>
    [<Extension>]
    static member GetOutputView(this : IBackendTexture) =
        let aspect = TextureAspect.ofTextureFormat this.Format
        this.[aspect, 0] :> IFramebufferOutput<|MERGE_RESOLUTION|>--- conflicted
+++ resolved
@@ -844,11 +844,7 @@
 
     /// <summary>
     /// Creates an output view of the texture with the given level and slice.
-<<<<<<< HEAD
-    /// If slice is negative, all slices are selected.
-=======
     /// In case the texture is an array or a cube and slice is negative, all items or faces are selected as texture layers.
->>>>>>> e5f2be96
     /// </summary>
     [<Extension>]
     static member GetOutputView(this : IBackendTexture, level : int, slice : int) =
