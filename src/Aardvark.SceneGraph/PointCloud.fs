﻿namespace Aardvark.SceneGraph

open System
open Aardvark.Base
open Aardvark.Base.Rendering
open Aardvark.Base.Incremental

open System.Threading
open System.Collections.Concurrent
open System.Collections.Generic

module StepwiseProgress =
    

    type StepState =
        {
            onCancel : list<unit -> unit>
            onError : list<exn -> unit>
        }

    type Stepwise<'a> = 
        | Cancelled
        | Error of exn
        | Result of 'a
        | Continue of (StepState -> StepState * Stepwise<'a>)

    module Stepwise =
        let rec bind (f : 'a -> Stepwise<'b>) (m : Stepwise<'a>) =
            match m with
                | Cancelled -> Cancelled
                | Error e -> Error e
                | Result v -> f v
                | Continue run ->
                    Continue (fun s ->
                        let s, v = run s
                        s, bind f v
                    )

        let rec combine (l : Stepwise<unit>) (r : Stepwise<'a>) =
            match l with
                | Continue l ->
                    Continue (fun s ->
                        let s, cl = l s
                        s, combine cl r
                    )
                | Result () -> r
                | Error e -> Error e
                | Cancelled -> Cancelled

        let result v = Continue (fun s ->  s, Result v)
        let error exn = Error exn
        let cancel = Cancelled


        let register (undo : unit -> unit) : Stepwise<unit> =
            Continue (fun s ->
                let s = { s with onCancel = undo::s.onCancel }
                s, Result ()
            )

//        let finalize (finallyActions : unit -> unit) : Stepwise<'a> =
//            Continue (fun s ->
//                let s = { s with finallyActions = finallyActions::s.finallyActions }
//                s, Result ()
//            )

        let step (c : Stepwise<'a>) (s : StepState) =
            match c with
                | Cancelled -> s, Cancelled
                | Result a -> s, Result a
                | Error e -> s, Error e
                | Continue c -> c s

        let rec private runAll (l : list<'a -> unit>) (arg : 'a) =
            match l with
                | [] -> ()
                | h::rest -> h arg; runAll rest arg

        let run (ct : System.Threading.CancellationToken) (c : Stepwise<unit>)=
            let rec run (c : Stepwise<'a>) (s : StepState) =
                if ct.IsCancellationRequested then 
                    runAll s.onCancel ()
                    []
                else
                    match c with
                        | Cancelled -> 
                            runAll s.onCancel ()
                            []

                        | Error e -> 
                            runAll s.onError e
                            []

                        | Continue c -> 
                            let (s, v) = c s
                            run v s

                        | Result a -> s.onCancel
            
            run c { onCancel = []; onError = []; }
            

        let rec stepKnot (m : Stepwise<'a>) (ct : System.Threading.CancellationToken)  =
            let mutable s = { onCancel = []; onError = []; }
            let current = ref m
            let f () =
                if ct.IsCancellationRequested then 
                    match !current with
                        | Cancelled -> !current
                        | _ ->
                            runAll s.onCancel ()
                            let r = Cancelled
                            current := r 
                            r
                else
                    let (state,r) = step !current s
                    s <- state
                    current := r
                    r
            f, current

    type StepwiseBuilder() =
        member x.Bind(m,f) = Stepwise.bind f m
        member x.Return v = Stepwise.result v
        member x.ReturnFrom(f : Stepwise<'a>) = f
        member x.Combine(l,r) = Stepwise.combine l r
        member x.Delay(f) = f ()
        member x.Zero() = ()
       
        
    let stepwise = StepwiseBuilder()

    module Test =   

        let a =
            stepwise {
                let! _ = Stepwise.register (fun () -> printfn "cancel 1")
                let! a = stepwise { return 10 }
                let! _ = Stepwise.register (fun () -> printfn "cancel 2")
                let! b = Stepwise.result 2
                return a + b 
            }

        let cts = new System.Threading.CancellationTokenSource()

        let proceed,r = Stepwise.stepKnot a cts.Token
        let r2 = proceed ()
        let r3 = proceed ()
        let r4 = proceed ()
        cts.Cancel()
        let r5 = proceed ()
        printfn "%A" r
        ()

module StepwiseQueueExection =
    open StepwiseProgress


    let cache = ConcurrentDictionary<'a, Stepwise<unit> * CancellationTokenSource>(1,0)
    let runEffects (set : IAdaptiveObject) (c : ConcurrentDeltaPriorityQueue<'a, _>) (f : CancellationToken -> 'a -> Stepwise<unit>) (undo : 'a -> unit)  =
        //let working = ConcurrentHashSet<'a>()

        let markThings = MVar.empty()

        let marker =
            async {
                while true do
                    do! MVar.takeAsync markThings
                    do! Async.Sleep 50
                    transact (fun () -> set.MarkOutdated())
            }

        Async.Start marker

        let a =
            async {
                do! Async.SwitchToNewThread()

                while true do
                    let d = 
                        
                        let res = c.Dequeue()
                        lock res.Value (fun () ->
                            match res with
                                | Add(_,v) ->
                                    let stepwise,cts = 
                                        cache.GetOrAdd(v, fun v -> 
                                            let cts = new CancellationTokenSource()
                                            let s = f cts.Token v
                                            s,cts
                                        )
                                    Choice1Of2 (v, stepwise, cts)
                                | Rem(_,v) ->
                                    match cache.TryRemove v with
                                        | (true, (_,cts)) -> Choice2Of2(v,cts)
                                        | _ -> 
                                            Log.error "cannot remove %A" v
                                            failwith "asdasdsad"
                        )
                    MVar.put markThings ()

                    match d with
                        | Choice1Of2(v, stepwise, cts) ->
                            match Stepwise.run cts.Token stepwise with
                                | [] -> 
                                    undo v
                                    Log.line "cancelled something"
                                | undoThings -> 
                                    cts.Token.Register(fun () -> List.iter (fun i -> i ()) undoThings) |> ignore
                        | Choice2Of2(v, cts) ->
                            undo v
                            cts.Cancel()
//                    let value = d.Value
//                    
//                    MVar.put markThings ()
//
//                    match d with
//                        | Add(_,v) -> 
//                            let stepwise,cts = 
//                                cache.GetOrAdd(v, fun v -> 
//                                    let cts = new CancellationTokenSource()
//                                    //cts.Token.Register (fun () -> undo v) |> ignore
//                                    let s = f cts.Token v
//                                    s,cts
//                                )
//                            //if cts.Token.IsCancellationRequested then undo v
//                            match Stepwise.run cts.Token stepwise with
//                                | [] -> 
//                                    undo v
//                                    Log.line "cancelled something"
//                                | undoThings -> 
//                                    cts.Token.Register(fun () -> List.iter (fun i -> i ()) undoThings) |> ignore
//                        | Rem(_,v) ->
//                            undo v
//                            let mutable t = Unchecked.defaultof<_>
//                            while not (cache.TryRemove(v, &t)) do
//                                Log.warn "waiting"
//                                ()
//
//                            let (stepwise, cts) = t
//                            cts.Cancel()

//
//                            match cache.TryRemove(v) with
//                                | (true,(stepwise,cts)) ->
//                                    cts.Cancel()
//                                | _ -> 
//                                    
//                                    Log.error "the impossible happened"
//                                    System.Diagnostics.Debugger.Break()

            }
        a, (fun () -> cache.Count)


module LodProgress =

    [<CustomEquality; NoComparison>]
    type GeometryRef = { node : LodDataNode; geometry : IndexedGeometry; range : Range1i } with

        override x.GetHashCode() = HashCode.Combine(x.node.GetHashCode(), x.range.GetHashCode())
        override x.Equals o =
            match o with
                | :? GeometryRef as o -> 
                    x.node.Equals(o.node) && x.range = o.range
                | _ -> false


    type Progress =
        {   
            activeNodeCount     : ref<int>
            expectedNodeCount   : ref<int>
            dataAccessTime      : ref<int64> // ticks
            rasterizeTime       : ref<int64> // ticks
        }

    type ProgressReport =
        {
            activeNodeCount     : int
            expectedNodeCount   : int
        }
    

    [<CompilationRepresentation(CompilationRepresentationFlags.ModuleSuffix)>]
    module Progress =
        let empty = { activeNodeCount = ref 0; expectedNodeCount = ref 0; dataAccessTime = ref 0L; rasterizeTime = ref 0L }

        let toReport (prog : Progress) = { ProgressReport.activeNodeCount = !prog.activeNodeCount; ProgressReport.expectedNodeCount = !prog.expectedNodeCount }

        let timed (s : ref<_>) f = 
            let sw = System.Diagnostics.Stopwatch()
            sw.Start()
            let r = f ()
            sw.Stop()
            Interlocked.Add(s,sw.Elapsed.Ticks) |> ignore
            r

open LodProgress

open LodProgress

type PointCloudInfo =
    {
        /// the element-types for all available attributes
        attributeTypes : Map<Symbol, Type>
        
        /// decider function
        lodDecider : IMod<LodData.Decider>

        /// an optional custom view trafo
        customView : Option<IMod<Trafo3d>>

        /// an optional custom view projection trafo
        customProjection : Option<IMod<Trafo3d>>

        /// the maximal percentage of inactive vertices kept in memory
        /// For Example a value of 0.5 means that at most 50% of the vertices in memory are inactive
        maxReuseRatio : float

        /// the minimal number of inactive vertices kept in memory
        minReuseCount : int64

        /// the time interval for the pruning process in ms
        pruneInterval : int

        /// optional surface for bounding boxes of cells that are load in progress.
        // the surface should properly transform instances by using DefaultSemantic.InstanceTrafo
        boundingBoxSurface : Option<IMod<ISurface>>

        progressCallback : ProgressReport -> unit
    }

[<AutoOpen>]
module ``PointCloud Sg Extensions`` =

    open LodProgress

    module Sg = 
        type PointCloud(data : ILodData, config : PointCloudInfo, progress : Progress) =
            interface ISg

            member x.Data = data
            member x.Config = config
            member x.Progress = progress

        let pointCloud (data : ILodData) (info : PointCloudInfo) =
            PointCloud(data, info, Progress.empty) :> ISg

        let pointCloud' (data : ILodData) (info : PointCloudInfo) (progress : Progress) =
            PointCloud(data, info, progress) :> ISg




module CancellationUtilities =
        
    let runWithCompensations (outRef : ref<'a>) (xs : list<('a -> 'a) * ('a -> unit) >) =  
        let rec doWork xs disposables =
            async {
                match xs with
                    | (m,comp)::xs ->
                            let resultValue = ref None
                            let! d = 
                                Async.OnCancel(fun () -> 
                                    let r = !resultValue
                                    match r with
                                        | Some (v,(d:IDisposable)) -> 
                                            comp v
                                            d.Dispose()
                                        | None -> ()
                                )
                            let r = m !outRef
                            do resultValue := Some (r,d); outRef := r
                            return! doWork xs (d :: disposables)
                    | [] -> return () 
            }
        doWork xs []
                

namespace Aardvark.SceneGraph.Semantics
open System.Collections.Generic

module Helper =

    open System
    open System.Threading
    open System.Threading.Tasks
    open Aardvark.Base
    open Aardvark.Base.Ag
    open Aardvark.Base.Rendering
    open Aardvark.Base.Incremental
    open Aardvark.SceneGraph
    open Aardvark.SceneGraph.Semantics
    open LodProgress

    let ig ( box : Box3d ) : IndexedGeometry =
        
        let pa = [|
            V3f(box.Min.X, box.Min.Y, box.Min.Z);
            V3f(box.Max.X, box.Min.Y, box.Min.Z);
            V3f(box.Max.X, box.Max.Y, box.Min.Z);
            V3f(box.Min.X, box.Max.Y, box.Min.Z);
            V3f(box.Min.X, box.Min.Y, box.Max.Z);
            V3f(box.Max.X, box.Min.Y, box.Max.Z);
            V3f(box.Max.X, box.Max.Y, box.Max.Z);
            V3f(box.Min.X, box.Max.Y, box.Max.Z);
            |]

        let pos = [|
                pa.[0]; pa.[1]; pa.[1]; pa.[2]; pa.[2]; pa.[3]; pa.[3]; pa.[0];
                pa.[4]; pa.[5]; pa.[5]; pa.[6]; pa.[6]; pa.[7]; pa.[7]; pa.[4];
                pa.[0]; pa.[4]; pa.[1]; pa.[5]; pa.[2]; pa.[6]; pa.[3]; pa.[7];
                |]
        
        let attrs = [
                        (DefaultSemantic.Positions, pos :> Array)
                        (DefaultSemantic.Colors, (C4b.Red |> Array.replicate (pos |> Array.length)) :> Array)
                    ] |> SymDict.ofList
            
        
        IndexedGeometry(
                    Mode = IndexedGeometryMode.LineList,
                    IndexedAttributes = attrs
                )

module PointCloudRenderObjectSemantics = 

    open System
    open System.Threading
    open System.Threading.Tasks
    open Aardvark.Base
    open Aardvark.Base.Ag
    open Aardvark.Base.Rendering
    open Aardvark.Base.Incremental
    open Aardvark.SceneGraph
    open LodProgress
    open StepwiseProgress


    type LoadResult = CancellationTokenSource * ref<IndexedGeometry * GeometryRef>

    type PointCloudHandler(node : Sg.PointCloud, view : IMod<Trafo3d>, proj : IMod<Trafo3d>, viewportSize : IMod<V2i>, progress : LodProgress.Progress, runtime : IRuntime) =
        let queueCount = 8
        let cancel = new System.Threading.CancellationTokenSource()
        let l = obj()
        let mutable currentId = 0

        //let d = System.Collections.Concurrent.ConcurrentDictionary<LodDataNode,int>()

//        let getId (n : LodDataNode) =
////            d.GetOrAdd(n, fun n ->
////                Interlocked.Increment &currentId
////            )
//            if n.uniqueId <> 0 then n.uniqueId
//            else 
//                let id = Interlocked.Increment(&currentId)
//                n.uniqueId <- id
//                id

        let pool = new GeometryPool2(runtime, node.Config.attributeTypes)
        let calls = DrawCallSet(true)
        let mutable activeSize = 0L


        let pruning = false
        let inactive = ConcurrentHashQueue<GeometryRef>()
        let mutable inactiveSize = 0L

        let workingSet = CSet.empty


        let activate (n : GeometryRef) =
            let size = n.range.Size

            if pruning then
                if inactive.Remove n then
                    Interlocked.Add(&inactiveSize, int64 -size) |> ignore

            if n.range.Size >= 0 then
                if calls.AddUnsafe n.range then
                    Interlocked.Add(&activeSize, int64 size) |> ignore
                    Interlocked.Increment(progress.activeNodeCount) |> ignore
                else
                    Log.line "could not add calls"


        let deactivate (n : GeometryRef) =
            let size = int64 n.range.Size

            if pruning then
                if inactive.Enqueue n then
                    Interlocked.Add(&inactiveSize, size) |> ignore

            if n.range.Size >= 0 then
                if calls.RemoveUnsafe n.range then
                    Interlocked.Add(&activeSize, -size) |> ignore
                    Interlocked.Decrement(progress.activeNodeCount) |> ignore
                else 
                    Log.line "could not remove calls"

        let removeFromWorkingSet n = 
            if node.Config.boundingBoxSurface.IsSome  then
                lock l (fun () -> 
                    transact (fun () -> workingSet.Remove n |> ignore)
                )

        member x.WorkingSet = 
            workingSet :> aset<_>

        member x.Activate() =
<<<<<<< HEAD
=======
                
            let wantedNearPlaneDistance =
                Mod.custom (fun self ->
                    let viewportSize = viewportSize.GetValue self
                    let wantedPixelDistance = node.Config.targetPointDistance.GetValue self

                    let size = max viewportSize.X viewportSize.Y
                    2.0 * float wantedPixelDistance / float size
                )

            let priority (a : SetOperation<LodDataNode>) =
                match a with
                    | Add(_,v) -> v.level
                    | Rem(_,v) -> Int32.MaxValue - v.level
>>>>>>> 0a360c7a

            let deltas = new ConcurrentDeltaPriorityQueue<LodDataNode,int>(priority)
            let r = MVar<_>()

            let run =
                let mutable currentId = 0
//                let idCache = Dict<_,_>()
//
//                let getId v =
//                    idCache.GetOrCreate(v, fun _ -> 
//                        Interlocked.Increment(&currentId)
//                    )

//                let removeId v =
//                    match idCache.TryRemove v with
//                        | (true, id) -> id
//                        | _ -> 
//                            Log.error "removal of unknown object"
//                            failwith "removal of unknown object"

                async {
                    do! Async.SwitchToNewThread()

                    let mutable lastContent = HashSet<LodDataNode>() :> ISet<_>

                    while true do

                        do! r.TakeAsync()
                        
                        let v = view.GetValue ()
                        let p = proj.GetValue ()
                        let vps = viewportSize.GetValue()
                        let decider = node.Config.lodDecider.GetValue ()
                    
                        for a in node.Data.Dependencies do a.GetValue () |> ignore

                        let set = Progress.timed progress.rasterizeTime (fun () ->
<<<<<<< HEAD
                            node.Data.Rasterize(v, p, decider v p vps)
=======
                            let sw = System.Diagnostics.Stopwatch.StartNew()
                            let res = node.Data.Rasterize(v, p, wantedNearPlaneDistance)
                            sw.Stop()
                            Log.warn "rasterize: %A" sw.MicroTime
                            res
>>>>>>> 0a360c7a
                        ) 

                        let add = System.Collections.Generic.HashSet<_>( set     |> Seq.filter (lastContent.Contains >> not) )     |> Seq.toList
                        let rem = System.Collections.Generic.HashSet<_>( lastContent |> Seq.filter (set.Contains >> not)     )   |> Seq.toList
                        lastContent <- set

                        // x = y => x%8 = y%8
//                        let ops = 
//                            List.append 
//                                (List.map (fun v -> getId v, Add v) add) 
//                                (List.map (fun v -> getId v, Rem v) rem) 
//                            |> List.groupBy (fun (id,v) -> id % queueCount)
//                            
//                        for (qid, ops) in ops do
//                            deltas.[qid].EnqueueMany(List.map snd ops) 
                        deltas.EnqueueMany(Seq.append (Seq.map Add add) (Seq.map Rem rem)) 
//
//                        let mutable total = 0
//                        for q in deltas do
//                            total <- total + q.Count

                        Log.warn "queue: %d" deltas.Count

                        //for v in add do
                        //    let id = getId v
                        //    if deltas.[id % queueCount].Add v then
                        //        if node.Config.boundingBoxSurface.IsSome  then
                        //            lock l (fun () ->  
                        //                if not <| workingSet.Contains v then
                        //                    transact (fun () -> CSet.add v workingSet |> ignore)
                        //            )
                        //    else
                        //        ()

                        //for v in rem do
                        //    let id = removeId v
                        //    if deltas.[id % queueCount].Remove v then 
                        //        ()
                        //    else
                        //        lock l (fun () ->  
                        //            if workingSet.Contains v then
                        //                transact (fun () -> CSet.remove v workingSet |> ignore)
                        //        )

                }

            let subV = view.AddMarkingCallback (fun () -> r.Put ()) 
            let subP = proj.AddMarkingCallback (fun () -> r.Put ())
            let subS = viewportSize.AddMarkingCallback (fun () -> r.Put ())
            let subD = node.Config.lodDecider.AddMarkingCallback (fun () -> r.Put ())
            for a in node.Data.Dependencies do a.AddMarkingCallback (fun () -> r.Put ()) |> ignore

            r.Put()


            let effect (ct : CancellationToken) (n : LodDataNode) =
                stepwise {
                    let data =  
                        try 
                            Async.RunSynchronously(node.Data.GetData(n), cancellationToken = ct) |> Some
                        with e -> 
                            removeFromWorkingSet n
                            Log.warn "data got cancelled"; 
                            None
                    match data with
                        | Some (Some v) ->
                            do! Stepwise.register (fun () -> pool.Remove v |> ignore)
                            let range = pool.Add v
                            if range.IsValid then
                                let gref = { geometry = v; range = range; node = n }
                                let mutable activated = false
                                do! Stepwise.register (fun () -> if activated then deactivate gref)
                                let () =
                                    activate gref
                                    activated <- true
                                    removeFromWorkingSet n
                                return ()
                            else
                                return ()
                        | None -> return! Stepwise.cancel
                        | Some None -> return ()
                }


            
      
            let pruningTask =
                async {
                    while true do
                        let mutable cnt = 0

                        let shouldContinue () =
                            if inactiveSize > node.Config.minReuseCount then 
                                let ratio = float inactiveSize / float (inactiveSize + activeSize)
                                if ratio > node.Config.maxReuseRatio then true
                                else false
                            else
                                false

                        while shouldContinue () do
                            match inactive.TryDequeue() with
                                | (true, v) ->
                                    pool.Remove v.geometry |> ignore
                                    cnt <- cnt + 1
                                | _ ->
                                    Log.warn "inactive: %A / count : %A" inactiveSize inactive.Count 
                                    inactiveSize <- 0L
                            
                        do! Async.Sleep node.Config.pruneInterval
                }

            let mutable deltaProcessors = 0
            let printer =
                async {
                    while true do
                        do! Async.Sleep(1000)
                        do progress |> Progress.toReport |> node.Config.progressCallback
                        //printfn "workers: %d / active = %A / desired = %A / inactiveCnt=%d / inactive=%A / rasterizeTime=%f [seconds] / count: %d / working: %d" deltaProcessors progress.activeNodeCount.Value progress.expectedNodeCount.Value inactive.Count inactiveSize (float progress.rasterizeTime.Value / float TimeSpan.TicksPerSecond) pool.Count workingSet.Count
                        //printfn "workers: %d / active = %A / desired = %A / inactiveCnt=%d / inactive=%A / rasterizeTime=%f [seconds] / count: %d / working: %d" deltaProcessors progress.activeNodeCount.Value progress.expectedNodeCount.Value inactive.Count inactiveSize (float progress.rasterizeTime.Value / float TimeSpan.TicksPerSecond) pool.Count workingSet.Count
                        ()
                }


            for i in 0..queueCount-1 do
                let deltaProcessing,info =  StepwiseQueueExection.runEffects calls deltas effect removeFromWorkingSet
                let safeDeltas =
                    async {
                        deltaProcessors <- deltaProcessors + 1
                        try
                            try
                                return! deltaProcessing
                            with e -> Log.error "delta processor died!!!"
                        finally 
                            Log.warn "ending delta processing"
                            deltaProcessors <- deltaProcessors - 1
                    }
                Async.StartAsTask(safeDeltas, cancellationToken = cancel.Token) |> ignore
            
            if pruning then Async.StartAsTask(pruningTask, cancellationToken = cancel.Token) |> ignore
            Async.StartAsTask(printer, cancellationToken = cancel.Token) |> ignore
            Async.StartAsTask(run, cancellationToken = cancel.Token) |> ignore
            

            { new IDisposable with 
                member x.Dispose() =
                    cancel.Cancel()
                    subV.Dispose()
                    subP.Dispose()
                    subS.Dispose()
                    subD.Dispose()
            }


        member x.Attributes =
            { new IAttributeProvider with
                member x.TryGetAttribute sem =
                    match Map.tryFind sem node.Config.attributeTypes with
                        | Some t ->
                            let b = pool.GetBuffer sem
                            b |> Some
                        | None ->
                            None

                member x.All = Seq.empty
                member x.Dispose() = ()
            }

        member x.DrawCallInfos =
            calls |> DrawCallSet.toMod

        
    [<Semantic>]
    type PointCloudSemantics() =
        member x.RenderObjects(l : Sg.PointCloud) =
            let obj = RenderObject.create()

            let view = 
                match l.Config.customView with
                    | Some v -> v
                    | None -> l.ViewTrafo

            let proj = 
                match l.Config.customProjection with
                    | Some p -> p
                    | None -> l.ProjTrafo

            let viewportSize =
                match obj.Uniforms.TryGetUniform(obj.AttributeScope, Symbol.Create "ViewportSize") with
                    | Some (:? IMod<V2i> as vs) -> vs
                    | _ -> failwith "[PointCloud] could not get viewport size (please apply to scenegraph)"

            let h = PointCloudHandler(l, view, proj, viewportSize, l.Progress, l.Runtime)

            let calls = h.DrawCallInfos

            obj.IndirectBuffer <- calls |> Mod.map IndirectBuffer.ofArray
            obj.Activate <- h.Activate
            obj.VertexAttributes <- h.Attributes
            obj.Mode <- Mod.constant IndexedGeometryMode.PointList
            obj.Surface <- l.Surface

            match l.Config.boundingBoxSurface with
                | None -> ASet.single (obj :> IRenderObject)
                | Some surf ->
                    let trafos = 
                        h.WorkingSet 
                            |> ASet.toMod 
                            |> Mod.map ( fun a -> a |> Seq.toArray |> Array.map ( fun v -> 
                                let box = v.bounds
                                let shift = Trafo3d.Translation(box.Center)
                                let bias = Trafo3d.Translation(-V3d.III * 0.5)
                                let scale = Trafo3d.Scale( box.SizeX, box.SizeY, box.SizeZ )
                                bias*scale*shift ))
                    
                    let unitbox = (Box3d.Unit |> Helper.ig)

                    let iSg = 
                        unitbox |> Sg.instancedGeometry trafos 
                                |> Sg.surface surf

                    let ros = Semantics.RenderObjectSemantics.Semantic.renderObjects iSg

                    aset {
                        yield obj :> IRenderObject
                        yield! ros
                    }



<|MERGE_RESOLUTION|>--- conflicted
+++ resolved
@@ -1,802 +1,785 @@
-﻿namespace Aardvark.SceneGraph
-
-open System
-open Aardvark.Base
-open Aardvark.Base.Rendering
-open Aardvark.Base.Incremental
-
-open System.Threading
-open System.Collections.Concurrent
-open System.Collections.Generic
-
-module StepwiseProgress =
-    
-
-    type StepState =
-        {
-            onCancel : list<unit -> unit>
-            onError : list<exn -> unit>
-        }
-
-    type Stepwise<'a> = 
-        | Cancelled
-        | Error of exn
-        | Result of 'a
-        | Continue of (StepState -> StepState * Stepwise<'a>)
-
-    module Stepwise =
-        let rec bind (f : 'a -> Stepwise<'b>) (m : Stepwise<'a>) =
-            match m with
-                | Cancelled -> Cancelled
-                | Error e -> Error e
-                | Result v -> f v
-                | Continue run ->
-                    Continue (fun s ->
-                        let s, v = run s
-                        s, bind f v
-                    )
-
-        let rec combine (l : Stepwise<unit>) (r : Stepwise<'a>) =
-            match l with
-                | Continue l ->
-                    Continue (fun s ->
-                        let s, cl = l s
-                        s, combine cl r
-                    )
-                | Result () -> r
-                | Error e -> Error e
-                | Cancelled -> Cancelled
-
-        let result v = Continue (fun s ->  s, Result v)
-        let error exn = Error exn
-        let cancel = Cancelled
-
-
-        let register (undo : unit -> unit) : Stepwise<unit> =
-            Continue (fun s ->
-                let s = { s with onCancel = undo::s.onCancel }
-                s, Result ()
-            )
-
-//        let finalize (finallyActions : unit -> unit) : Stepwise<'a> =
-//            Continue (fun s ->
-//                let s = { s with finallyActions = finallyActions::s.finallyActions }
-//                s, Result ()
-//            )
-
-        let step (c : Stepwise<'a>) (s : StepState) =
-            match c with
-                | Cancelled -> s, Cancelled
-                | Result a -> s, Result a
-                | Error e -> s, Error e
-                | Continue c -> c s
-
-        let rec private runAll (l : list<'a -> unit>) (arg : 'a) =
-            match l with
-                | [] -> ()
-                | h::rest -> h arg; runAll rest arg
-
-        let run (ct : System.Threading.CancellationToken) (c : Stepwise<unit>)=
-            let rec run (c : Stepwise<'a>) (s : StepState) =
-                if ct.IsCancellationRequested then 
-                    runAll s.onCancel ()
-                    []
-                else
-                    match c with
-                        | Cancelled -> 
-                            runAll s.onCancel ()
-                            []
-
-                        | Error e -> 
-                            runAll s.onError e
-                            []
-
-                        | Continue c -> 
-                            let (s, v) = c s
-                            run v s
-
-                        | Result a -> s.onCancel
-            
-            run c { onCancel = []; onError = []; }
-            
-
-        let rec stepKnot (m : Stepwise<'a>) (ct : System.Threading.CancellationToken)  =
-            let mutable s = { onCancel = []; onError = []; }
-            let current = ref m
-            let f () =
-                if ct.IsCancellationRequested then 
-                    match !current with
-                        | Cancelled -> !current
-                        | _ ->
-                            runAll s.onCancel ()
-                            let r = Cancelled
-                            current := r 
-                            r
-                else
-                    let (state,r) = step !current s
-                    s <- state
-                    current := r
-                    r
-            f, current
-
-    type StepwiseBuilder() =
-        member x.Bind(m,f) = Stepwise.bind f m
-        member x.Return v = Stepwise.result v
-        member x.ReturnFrom(f : Stepwise<'a>) = f
-        member x.Combine(l,r) = Stepwise.combine l r
-        member x.Delay(f) = f ()
-        member x.Zero() = ()
-       
-        
-    let stepwise = StepwiseBuilder()
-
-    module Test =   
-
-        let a =
-            stepwise {
-                let! _ = Stepwise.register (fun () -> printfn "cancel 1")
-                let! a = stepwise { return 10 }
-                let! _ = Stepwise.register (fun () -> printfn "cancel 2")
-                let! b = Stepwise.result 2
-                return a + b 
-            }
-
-        let cts = new System.Threading.CancellationTokenSource()
-
-        let proceed,r = Stepwise.stepKnot a cts.Token
-        let r2 = proceed ()
-        let r3 = proceed ()
-        let r4 = proceed ()
-        cts.Cancel()
-        let r5 = proceed ()
-        printfn "%A" r
-        ()
-
-module StepwiseQueueExection =
-    open StepwiseProgress
-
-
-    let cache = ConcurrentDictionary<'a, Stepwise<unit> * CancellationTokenSource>(1,0)
-    let runEffects (set : IAdaptiveObject) (c : ConcurrentDeltaPriorityQueue<'a, _>) (f : CancellationToken -> 'a -> Stepwise<unit>) (undo : 'a -> unit)  =
-        //let working = ConcurrentHashSet<'a>()
-
-        let markThings = MVar.empty()
-
-        let marker =
-            async {
-                while true do
-                    do! MVar.takeAsync markThings
-                    do! Async.Sleep 50
-                    transact (fun () -> set.MarkOutdated())
-            }
-
-        Async.Start marker
-
-        let a =
-            async {
-                do! Async.SwitchToNewThread()
-
-                while true do
-                    let d = 
-                        
-                        let res = c.Dequeue()
-                        lock res.Value (fun () ->
-                            match res with
-                                | Add(_,v) ->
-                                    let stepwise,cts = 
-                                        cache.GetOrAdd(v, fun v -> 
-                                            let cts = new CancellationTokenSource()
-                                            let s = f cts.Token v
-                                            s,cts
-                                        )
-                                    Choice1Of2 (v, stepwise, cts)
-                                | Rem(_,v) ->
-                                    match cache.TryRemove v with
-                                        | (true, (_,cts)) -> Choice2Of2(v,cts)
-                                        | _ -> 
-                                            Log.error "cannot remove %A" v
-                                            failwith "asdasdsad"
-                        )
-                    MVar.put markThings ()
-
-                    match d with
-                        | Choice1Of2(v, stepwise, cts) ->
-                            match Stepwise.run cts.Token stepwise with
-                                | [] -> 
-                                    undo v
-                                    Log.line "cancelled something"
-                                | undoThings -> 
-                                    cts.Token.Register(fun () -> List.iter (fun i -> i ()) undoThings) |> ignore
-                        | Choice2Of2(v, cts) ->
-                            undo v
-                            cts.Cancel()
-//                    let value = d.Value
-//                    
-//                    MVar.put markThings ()
-//
-//                    match d with
-//                        | Add(_,v) -> 
-//                            let stepwise,cts = 
-//                                cache.GetOrAdd(v, fun v -> 
-//                                    let cts = new CancellationTokenSource()
-//                                    //cts.Token.Register (fun () -> undo v) |> ignore
-//                                    let s = f cts.Token v
-//                                    s,cts
-//                                )
-//                            //if cts.Token.IsCancellationRequested then undo v
-//                            match Stepwise.run cts.Token stepwise with
-//                                | [] -> 
-//                                    undo v
-//                                    Log.line "cancelled something"
-//                                | undoThings -> 
-//                                    cts.Token.Register(fun () -> List.iter (fun i -> i ()) undoThings) |> ignore
-//                        | Rem(_,v) ->
-//                            undo v
-//                            let mutable t = Unchecked.defaultof<_>
-//                            while not (cache.TryRemove(v, &t)) do
-//                                Log.warn "waiting"
-//                                ()
-//
-//                            let (stepwise, cts) = t
-//                            cts.Cancel()
-
-//
-//                            match cache.TryRemove(v) with
-//                                | (true,(stepwise,cts)) ->
-//                                    cts.Cancel()
-//                                | _ -> 
-//                                    
-//                                    Log.error "the impossible happened"
-//                                    System.Diagnostics.Debugger.Break()
-
-            }
-        a, (fun () -> cache.Count)
-
-
-module LodProgress =
-
-    [<CustomEquality; NoComparison>]
-    type GeometryRef = { node : LodDataNode; geometry : IndexedGeometry; range : Range1i } with
-
-        override x.GetHashCode() = HashCode.Combine(x.node.GetHashCode(), x.range.GetHashCode())
-        override x.Equals o =
-            match o with
-                | :? GeometryRef as o -> 
-                    x.node.Equals(o.node) && x.range = o.range
-                | _ -> false
-
-
-    type Progress =
-        {   
-            activeNodeCount     : ref<int>
-            expectedNodeCount   : ref<int>
-            dataAccessTime      : ref<int64> // ticks
-            rasterizeTime       : ref<int64> // ticks
-        }
-
-    type ProgressReport =
-        {
-            activeNodeCount     : int
-            expectedNodeCount   : int
-        }
-    
-
-    [<CompilationRepresentation(CompilationRepresentationFlags.ModuleSuffix)>]
-    module Progress =
-        let empty = { activeNodeCount = ref 0; expectedNodeCount = ref 0; dataAccessTime = ref 0L; rasterizeTime = ref 0L }
-
-        let toReport (prog : Progress) = { ProgressReport.activeNodeCount = !prog.activeNodeCount; ProgressReport.expectedNodeCount = !prog.expectedNodeCount }
-
-        let timed (s : ref<_>) f = 
-            let sw = System.Diagnostics.Stopwatch()
-            sw.Start()
-            let r = f ()
-            sw.Stop()
-            Interlocked.Add(s,sw.Elapsed.Ticks) |> ignore
-            r
-
-open LodProgress
-
-open LodProgress
-
-type PointCloudInfo =
-    {
-        /// the element-types for all available attributes
-        attributeTypes : Map<Symbol, Type>
-        
-        /// decider function
-        lodDecider : IMod<LodData.Decider>
-
-        /// an optional custom view trafo
-        customView : Option<IMod<Trafo3d>>
-
-        /// an optional custom view projection trafo
-        customProjection : Option<IMod<Trafo3d>>
-
-        /// the maximal percentage of inactive vertices kept in memory
-        /// For Example a value of 0.5 means that at most 50% of the vertices in memory are inactive
-        maxReuseRatio : float
-
-        /// the minimal number of inactive vertices kept in memory
-        minReuseCount : int64
-
-        /// the time interval for the pruning process in ms
-        pruneInterval : int
-
-        /// optional surface for bounding boxes of cells that are load in progress.
-        // the surface should properly transform instances by using DefaultSemantic.InstanceTrafo
-        boundingBoxSurface : Option<IMod<ISurface>>
-
-        progressCallback : ProgressReport -> unit
-    }
-
-[<AutoOpen>]
-module ``PointCloud Sg Extensions`` =
-
-    open LodProgress
-
-    module Sg = 
-        type PointCloud(data : ILodData, config : PointCloudInfo, progress : Progress) =
-            interface ISg
-
-            member x.Data = data
-            member x.Config = config
-            member x.Progress = progress
-
-        let pointCloud (data : ILodData) (info : PointCloudInfo) =
-            PointCloud(data, info, Progress.empty) :> ISg
-
-        let pointCloud' (data : ILodData) (info : PointCloudInfo) (progress : Progress) =
-            PointCloud(data, info, progress) :> ISg
-
-
-
-
-module CancellationUtilities =
-        
-    let runWithCompensations (outRef : ref<'a>) (xs : list<('a -> 'a) * ('a -> unit) >) =  
-        let rec doWork xs disposables =
-            async {
-                match xs with
-                    | (m,comp)::xs ->
-                            let resultValue = ref None
-                            let! d = 
-                                Async.OnCancel(fun () -> 
-                                    let r = !resultValue
-                                    match r with
-                                        | Some (v,(d:IDisposable)) -> 
-                                            comp v
-                                            d.Dispose()
-                                        | None -> ()
-                                )
-                            let r = m !outRef
-                            do resultValue := Some (r,d); outRef := r
-                            return! doWork xs (d :: disposables)
-                    | [] -> return () 
-            }
-        doWork xs []
-                
-
-namespace Aardvark.SceneGraph.Semantics
-open System.Collections.Generic
-
-module Helper =
-
-    open System
-    open System.Threading
-    open System.Threading.Tasks
-    open Aardvark.Base
-    open Aardvark.Base.Ag
-    open Aardvark.Base.Rendering
-    open Aardvark.Base.Incremental
-    open Aardvark.SceneGraph
-    open Aardvark.SceneGraph.Semantics
-    open LodProgress
-
-    let ig ( box : Box3d ) : IndexedGeometry =
-        
-        let pa = [|
-            V3f(box.Min.X, box.Min.Y, box.Min.Z);
-            V3f(box.Max.X, box.Min.Y, box.Min.Z);
-            V3f(box.Max.X, box.Max.Y, box.Min.Z);
-            V3f(box.Min.X, box.Max.Y, box.Min.Z);
-            V3f(box.Min.X, box.Min.Y, box.Max.Z);
-            V3f(box.Max.X, box.Min.Y, box.Max.Z);
-            V3f(box.Max.X, box.Max.Y, box.Max.Z);
-            V3f(box.Min.X, box.Max.Y, box.Max.Z);
-            |]
-
-        let pos = [|
-                pa.[0]; pa.[1]; pa.[1]; pa.[2]; pa.[2]; pa.[3]; pa.[3]; pa.[0];
-                pa.[4]; pa.[5]; pa.[5]; pa.[6]; pa.[6]; pa.[7]; pa.[7]; pa.[4];
-                pa.[0]; pa.[4]; pa.[1]; pa.[5]; pa.[2]; pa.[6]; pa.[3]; pa.[7];
-                |]
-        
-        let attrs = [
-                        (DefaultSemantic.Positions, pos :> Array)
-                        (DefaultSemantic.Colors, (C4b.Red |> Array.replicate (pos |> Array.length)) :> Array)
-                    ] |> SymDict.ofList
-            
-        
-        IndexedGeometry(
-                    Mode = IndexedGeometryMode.LineList,
-                    IndexedAttributes = attrs
-                )
-
-module PointCloudRenderObjectSemantics = 
-
-    open System
-    open System.Threading
-    open System.Threading.Tasks
-    open Aardvark.Base
-    open Aardvark.Base.Ag
-    open Aardvark.Base.Rendering
-    open Aardvark.Base.Incremental
-    open Aardvark.SceneGraph
-    open LodProgress
-    open StepwiseProgress
-
-
-    type LoadResult = CancellationTokenSource * ref<IndexedGeometry * GeometryRef>
-
-    type PointCloudHandler(node : Sg.PointCloud, view : IMod<Trafo3d>, proj : IMod<Trafo3d>, viewportSize : IMod<V2i>, progress : LodProgress.Progress, runtime : IRuntime) =
-        let queueCount = 8
-        let cancel = new System.Threading.CancellationTokenSource()
-        let l = obj()
-        let mutable currentId = 0
-
-        //let d = System.Collections.Concurrent.ConcurrentDictionary<LodDataNode,int>()
-
-//        let getId (n : LodDataNode) =
-////            d.GetOrAdd(n, fun n ->
-////                Interlocked.Increment &currentId
-////            )
-//            if n.uniqueId <> 0 then n.uniqueId
-//            else 
-//                let id = Interlocked.Increment(&currentId)
-//                n.uniqueId <- id
-//                id
-
-        let pool = new GeometryPool2(runtime, node.Config.attributeTypes)
-        let calls = DrawCallSet(true)
-        let mutable activeSize = 0L
-
-
-        let pruning = false
-        let inactive = ConcurrentHashQueue<GeometryRef>()
-        let mutable inactiveSize = 0L
-
-        let workingSet = CSet.empty
-
-
-        let activate (n : GeometryRef) =
-            let size = n.range.Size
-
-            if pruning then
-                if inactive.Remove n then
-                    Interlocked.Add(&inactiveSize, int64 -size) |> ignore
-
-            if n.range.Size >= 0 then
-                if calls.AddUnsafe n.range then
-                    Interlocked.Add(&activeSize, int64 size) |> ignore
-                    Interlocked.Increment(progress.activeNodeCount) |> ignore
-                else
-                    Log.line "could not add calls"
-
-
-        let deactivate (n : GeometryRef) =
-            let size = int64 n.range.Size
-
-            if pruning then
-                if inactive.Enqueue n then
-                    Interlocked.Add(&inactiveSize, size) |> ignore
-
-            if n.range.Size >= 0 then
-                if calls.RemoveUnsafe n.range then
-                    Interlocked.Add(&activeSize, -size) |> ignore
-                    Interlocked.Decrement(progress.activeNodeCount) |> ignore
-                else 
-                    Log.line "could not remove calls"
-
-        let removeFromWorkingSet n = 
-            if node.Config.boundingBoxSurface.IsSome  then
-                lock l (fun () -> 
-                    transact (fun () -> workingSet.Remove n |> ignore)
-                )
-
-        member x.WorkingSet = 
-            workingSet :> aset<_>
-
-        member x.Activate() =
-<<<<<<< HEAD
-=======
-                
-            let wantedNearPlaneDistance =
-                Mod.custom (fun self ->
-                    let viewportSize = viewportSize.GetValue self
-                    let wantedPixelDistance = node.Config.targetPointDistance.GetValue self
-
-                    let size = max viewportSize.X viewportSize.Y
-                    2.0 * float wantedPixelDistance / float size
-                )
-
-            let priority (a : SetOperation<LodDataNode>) =
-                match a with
-                    | Add(_,v) -> v.level
-                    | Rem(_,v) -> Int32.MaxValue - v.level
->>>>>>> 0a360c7a
-
-            let deltas = new ConcurrentDeltaPriorityQueue<LodDataNode,int>(priority)
-            let r = MVar<_>()
-
-            let run =
-                let mutable currentId = 0
-//                let idCache = Dict<_,_>()
-//
-//                let getId v =
-//                    idCache.GetOrCreate(v, fun _ -> 
-//                        Interlocked.Increment(&currentId)
-//                    )
-
-//                let removeId v =
-//                    match idCache.TryRemove v with
-//                        | (true, id) -> id
-//                        | _ -> 
-//                            Log.error "removal of unknown object"
-//                            failwith "removal of unknown object"
-
-                async {
-                    do! Async.SwitchToNewThread()
-
-                    let mutable lastContent = HashSet<LodDataNode>() :> ISet<_>
-
-                    while true do
-
-                        do! r.TakeAsync()
-                        
-                        let v = view.GetValue ()
-                        let p = proj.GetValue ()
-                        let vps = viewportSize.GetValue()
-                        let decider = node.Config.lodDecider.GetValue ()
-                    
-                        for a in node.Data.Dependencies do a.GetValue () |> ignore
-
-                        let set = Progress.timed progress.rasterizeTime (fun () ->
-<<<<<<< HEAD
-                            node.Data.Rasterize(v, p, decider v p vps)
-=======
-                            let sw = System.Diagnostics.Stopwatch.StartNew()
-                            let res = node.Data.Rasterize(v, p, wantedNearPlaneDistance)
-                            sw.Stop()
-                            Log.warn "rasterize: %A" sw.MicroTime
-                            res
->>>>>>> 0a360c7a
-                        ) 
-
-                        let add = System.Collections.Generic.HashSet<_>( set     |> Seq.filter (lastContent.Contains >> not) )     |> Seq.toList
-                        let rem = System.Collections.Generic.HashSet<_>( lastContent |> Seq.filter (set.Contains >> not)     )   |> Seq.toList
-                        lastContent <- set
-
-                        // x = y => x%8 = y%8
-//                        let ops = 
-//                            List.append 
-//                                (List.map (fun v -> getId v, Add v) add) 
-//                                (List.map (fun v -> getId v, Rem v) rem) 
-//                            |> List.groupBy (fun (id,v) -> id % queueCount)
-//                            
-//                        for (qid, ops) in ops do
-//                            deltas.[qid].EnqueueMany(List.map snd ops) 
-                        deltas.EnqueueMany(Seq.append (Seq.map Add add) (Seq.map Rem rem)) 
-//
-//                        let mutable total = 0
-//                        for q in deltas do
-//                            total <- total + q.Count
-
-                        Log.warn "queue: %d" deltas.Count
-
-                        //for v in add do
-                        //    let id = getId v
-                        //    if deltas.[id % queueCount].Add v then
-                        //        if node.Config.boundingBoxSurface.IsSome  then
-                        //            lock l (fun () ->  
-                        //                if not <| workingSet.Contains v then
-                        //                    transact (fun () -> CSet.add v workingSet |> ignore)
-                        //            )
-                        //    else
-                        //        ()
-
-                        //for v in rem do
-                        //    let id = removeId v
-                        //    if deltas.[id % queueCount].Remove v then 
-                        //        ()
-                        //    else
-                        //        lock l (fun () ->  
-                        //            if workingSet.Contains v then
-                        //                transact (fun () -> CSet.remove v workingSet |> ignore)
-                        //        )
-
-                }
-
-            let subV = view.AddMarkingCallback (fun () -> r.Put ()) 
-            let subP = proj.AddMarkingCallback (fun () -> r.Put ())
-            let subS = viewportSize.AddMarkingCallback (fun () -> r.Put ())
-            let subD = node.Config.lodDecider.AddMarkingCallback (fun () -> r.Put ())
-            for a in node.Data.Dependencies do a.AddMarkingCallback (fun () -> r.Put ()) |> ignore
-
-            r.Put()
-
-
-            let effect (ct : CancellationToken) (n : LodDataNode) =
-                stepwise {
-                    let data =  
-                        try 
-                            Async.RunSynchronously(node.Data.GetData(n), cancellationToken = ct) |> Some
-                        with e -> 
-                            removeFromWorkingSet n
-                            Log.warn "data got cancelled"; 
-                            None
-                    match data with
-                        | Some (Some v) ->
-                            do! Stepwise.register (fun () -> pool.Remove v |> ignore)
-                            let range = pool.Add v
-                            if range.IsValid then
-                                let gref = { geometry = v; range = range; node = n }
-                                let mutable activated = false
-                                do! Stepwise.register (fun () -> if activated then deactivate gref)
-                                let () =
-                                    activate gref
-                                    activated <- true
-                                    removeFromWorkingSet n
-                                return ()
-                            else
-                                return ()
-                        | None -> return! Stepwise.cancel
-                        | Some None -> return ()
-                }
-
-
-            
-      
-            let pruningTask =
-                async {
-                    while true do
-                        let mutable cnt = 0
-
-                        let shouldContinue () =
-                            if inactiveSize > node.Config.minReuseCount then 
-                                let ratio = float inactiveSize / float (inactiveSize + activeSize)
-                                if ratio > node.Config.maxReuseRatio then true
-                                else false
-                            else
-                                false
-
-                        while shouldContinue () do
-                            match inactive.TryDequeue() with
-                                | (true, v) ->
-                                    pool.Remove v.geometry |> ignore
-                                    cnt <- cnt + 1
-                                | _ ->
-                                    Log.warn "inactive: %A / count : %A" inactiveSize inactive.Count 
-                                    inactiveSize <- 0L
-                            
-                        do! Async.Sleep node.Config.pruneInterval
-                }
-
-            let mutable deltaProcessors = 0
-            let printer =
-                async {
-                    while true do
-                        do! Async.Sleep(1000)
-                        do progress |> Progress.toReport |> node.Config.progressCallback
-                        //printfn "workers: %d / active = %A / desired = %A / inactiveCnt=%d / inactive=%A / rasterizeTime=%f [seconds] / count: %d / working: %d" deltaProcessors progress.activeNodeCount.Value progress.expectedNodeCount.Value inactive.Count inactiveSize (float progress.rasterizeTime.Value / float TimeSpan.TicksPerSecond) pool.Count workingSet.Count
-                        //printfn "workers: %d / active = %A / desired = %A / inactiveCnt=%d / inactive=%A / rasterizeTime=%f [seconds] / count: %d / working: %d" deltaProcessors progress.activeNodeCount.Value progress.expectedNodeCount.Value inactive.Count inactiveSize (float progress.rasterizeTime.Value / float TimeSpan.TicksPerSecond) pool.Count workingSet.Count
-                        ()
-                }
-
-
-            for i in 0..queueCount-1 do
-                let deltaProcessing,info =  StepwiseQueueExection.runEffects calls deltas effect removeFromWorkingSet
-                let safeDeltas =
-                    async {
-                        deltaProcessors <- deltaProcessors + 1
-                        try
-                            try
-                                return! deltaProcessing
-                            with e -> Log.error "delta processor died!!!"
-                        finally 
-                            Log.warn "ending delta processing"
-                            deltaProcessors <- deltaProcessors - 1
-                    }
-                Async.StartAsTask(safeDeltas, cancellationToken = cancel.Token) |> ignore
-            
-            if pruning then Async.StartAsTask(pruningTask, cancellationToken = cancel.Token) |> ignore
-            Async.StartAsTask(printer, cancellationToken = cancel.Token) |> ignore
-            Async.StartAsTask(run, cancellationToken = cancel.Token) |> ignore
-            
-
-            { new IDisposable with 
-                member x.Dispose() =
-                    cancel.Cancel()
-                    subV.Dispose()
-                    subP.Dispose()
-                    subS.Dispose()
-                    subD.Dispose()
-            }
-
-
-        member x.Attributes =
-            { new IAttributeProvider with
-                member x.TryGetAttribute sem =
-                    match Map.tryFind sem node.Config.attributeTypes with
-                        | Some t ->
-                            let b = pool.GetBuffer sem
-                            b |> Some
-                        | None ->
-                            None
-
-                member x.All = Seq.empty
-                member x.Dispose() = ()
-            }
-
-        member x.DrawCallInfos =
-            calls |> DrawCallSet.toMod
-
-        
-    [<Semantic>]
-    type PointCloudSemantics() =
-        member x.RenderObjects(l : Sg.PointCloud) =
-            let obj = RenderObject.create()
-
-            let view = 
-                match l.Config.customView with
-                    | Some v -> v
-                    | None -> l.ViewTrafo
-
-            let proj = 
-                match l.Config.customProjection with
-                    | Some p -> p
-                    | None -> l.ProjTrafo
-
-            let viewportSize =
-                match obj.Uniforms.TryGetUniform(obj.AttributeScope, Symbol.Create "ViewportSize") with
-                    | Some (:? IMod<V2i> as vs) -> vs
-                    | _ -> failwith "[PointCloud] could not get viewport size (please apply to scenegraph)"
-
-            let h = PointCloudHandler(l, view, proj, viewportSize, l.Progress, l.Runtime)
-
-            let calls = h.DrawCallInfos
-
-            obj.IndirectBuffer <- calls |> Mod.map IndirectBuffer.ofArray
-            obj.Activate <- h.Activate
-            obj.VertexAttributes <- h.Attributes
-            obj.Mode <- Mod.constant IndexedGeometryMode.PointList
-            obj.Surface <- l.Surface
-
-            match l.Config.boundingBoxSurface with
-                | None -> ASet.single (obj :> IRenderObject)
-                | Some surf ->
-                    let trafos = 
-                        h.WorkingSet 
-                            |> ASet.toMod 
-                            |> Mod.map ( fun a -> a |> Seq.toArray |> Array.map ( fun v -> 
-                                let box = v.bounds
-                                let shift = Trafo3d.Translation(box.Center)
-                                let bias = Trafo3d.Translation(-V3d.III * 0.5)
-                                let scale = Trafo3d.Scale( box.SizeX, box.SizeY, box.SizeZ )
-                                bias*scale*shift ))
-                    
-                    let unitbox = (Box3d.Unit |> Helper.ig)
-
-                    let iSg = 
-                        unitbox |> Sg.instancedGeometry trafos 
-                                |> Sg.surface surf
-
-                    let ros = Semantics.RenderObjectSemantics.Semantic.renderObjects iSg
-
-                    aset {
-                        yield obj :> IRenderObject
-                        yield! ros
-                    }
-
-
-
+﻿namespace Aardvark.SceneGraph
+
+open System
+open Aardvark.Base
+open Aardvark.Base.Rendering
+open Aardvark.Base.Incremental
+
+open System.Threading
+open System.Collections.Concurrent
+open System.Collections.Generic
+
+module StepwiseProgress =
+    
+
+    type StepState =
+        {
+            onCancel : list<unit -> unit>
+            onError : list<exn -> unit>
+        }
+
+    type Stepwise<'a> = 
+        | Cancelled
+        | Error of exn
+        | Result of 'a
+        | Continue of (StepState -> StepState * Stepwise<'a>)
+
+    module Stepwise =
+        let rec bind (f : 'a -> Stepwise<'b>) (m : Stepwise<'a>) =
+            match m with
+                | Cancelled -> Cancelled
+                | Error e -> Error e
+                | Result v -> f v
+                | Continue run ->
+                    Continue (fun s ->
+                        let s, v = run s
+                        s, bind f v
+                    )
+
+        let rec combine (l : Stepwise<unit>) (r : Stepwise<'a>) =
+            match l with
+                | Continue l ->
+                    Continue (fun s ->
+                        let s, cl = l s
+                        s, combine cl r
+                    )
+                | Result () -> r
+                | Error e -> Error e
+                | Cancelled -> Cancelled
+
+        let result v = Continue (fun s ->  s, Result v)
+        let error exn = Error exn
+        let cancel = Cancelled
+
+
+        let register (undo : unit -> unit) : Stepwise<unit> =
+            Continue (fun s ->
+                let s = { s with onCancel = undo::s.onCancel }
+                s, Result ()
+            )
+
+//        let finalize (finallyActions : unit -> unit) : Stepwise<'a> =
+//            Continue (fun s ->
+//                let s = { s with finallyActions = finallyActions::s.finallyActions }
+//                s, Result ()
+//            )
+
+        let step (c : Stepwise<'a>) (s : StepState) =
+            match c with
+                | Cancelled -> s, Cancelled
+                | Result a -> s, Result a
+                | Error e -> s, Error e
+                | Continue c -> c s
+
+        let rec private runAll (l : list<'a -> unit>) (arg : 'a) =
+            match l with
+                | [] -> ()
+                | h::rest -> h arg; runAll rest arg
+
+        let run (ct : System.Threading.CancellationToken) (c : Stepwise<unit>)=
+            let rec run (c : Stepwise<'a>) (s : StepState) =
+                if ct.IsCancellationRequested then 
+                    runAll s.onCancel ()
+                    []
+                else
+                    match c with
+                        | Cancelled -> 
+                            runAll s.onCancel ()
+                            []
+
+                        | Error e -> 
+                            runAll s.onError e
+                            []
+
+                        | Continue c -> 
+                            let (s, v) = c s
+                            run v s
+
+                        | Result a -> s.onCancel
+            
+            run c { onCancel = []; onError = []; }
+            
+
+        let rec stepKnot (m : Stepwise<'a>) (ct : System.Threading.CancellationToken)  =
+            let mutable s = { onCancel = []; onError = []; }
+            let current = ref m
+            let f () =
+                if ct.IsCancellationRequested then 
+                    match !current with
+                        | Cancelled -> !current
+                        | _ ->
+                            runAll s.onCancel ()
+                            let r = Cancelled
+                            current := r 
+                            r
+                else
+                    let (state,r) = step !current s
+                    s <- state
+                    current := r
+                    r
+            f, current
+
+    type StepwiseBuilder() =
+        member x.Bind(m,f) = Stepwise.bind f m
+        member x.Return v = Stepwise.result v
+        member x.ReturnFrom(f : Stepwise<'a>) = f
+        member x.Combine(l,r) = Stepwise.combine l r
+        member x.Delay(f) = f ()
+        member x.Zero() = ()
+       
+        
+    let stepwise = StepwiseBuilder()
+
+    module Test =   
+
+        let a =
+            stepwise {
+                let! _ = Stepwise.register (fun () -> printfn "cancel 1")
+                let! a = stepwise { return 10 }
+                let! _ = Stepwise.register (fun () -> printfn "cancel 2")
+                let! b = Stepwise.result 2
+                return a + b 
+            }
+
+        let cts = new System.Threading.CancellationTokenSource()
+
+        let proceed,r = Stepwise.stepKnot a cts.Token
+        let r2 = proceed ()
+        let r3 = proceed ()
+        let r4 = proceed ()
+        cts.Cancel()
+        let r5 = proceed ()
+        printfn "%A" r
+        ()
+
+module StepwiseQueueExection =
+    open StepwiseProgress
+
+
+    let cache = ConcurrentDictionary<'a, Stepwise<unit> * CancellationTokenSource>(1,0)
+    let runEffects (set : IAdaptiveObject) (c : ConcurrentDeltaPriorityQueue<'a, _>) (f : CancellationToken -> 'a -> Stepwise<unit>) (undo : 'a -> unit)  =
+        //let working = ConcurrentHashSet<'a>()
+
+        let markThings = MVar.empty()
+
+        let marker =
+            async {
+                while true do
+                    do! MVar.takeAsync markThings
+                    do! Async.Sleep 50
+                    transact (fun () -> set.MarkOutdated())
+            }
+
+        Async.Start marker
+
+        let a =
+            async {
+                do! Async.SwitchToNewThread()
+
+                while true do
+                    let d = 
+                        
+                        let res = c.Dequeue()
+                        lock res.Value (fun () ->
+                            match res with
+                                | Add(_,v) ->
+                                    let stepwise,cts = 
+                                        cache.GetOrAdd(v, fun v -> 
+                                            let cts = new CancellationTokenSource()
+                                            let s = f cts.Token v
+                                            s,cts
+                                        )
+                                    Choice1Of2 (v, stepwise, cts)
+                                | Rem(_,v) ->
+                                    match cache.TryRemove v with
+                                        | (true, (_,cts)) -> Choice2Of2(v,cts)
+                                        | _ -> 
+                                            Log.error "cannot remove %A" v
+                                            failwith "asdasdsad"
+                        )
+                    MVar.put markThings ()
+
+                    match d with
+                        | Choice1Of2(v, stepwise, cts) ->
+                            match Stepwise.run cts.Token stepwise with
+                                | [] -> 
+                                    undo v
+                                    Log.line "cancelled something"
+                                | undoThings -> 
+                                    cts.Token.Register(fun () -> List.iter (fun i -> i ()) undoThings) |> ignore
+                        | Choice2Of2(v, cts) ->
+                            undo v
+                            cts.Cancel()
+//                    let value = d.Value
+//                    
+//                    MVar.put markThings ()
+//
+//                    match d with
+//                        | Add(_,v) -> 
+//                            let stepwise,cts = 
+//                                cache.GetOrAdd(v, fun v -> 
+//                                    let cts = new CancellationTokenSource()
+//                                    //cts.Token.Register (fun () -> undo v) |> ignore
+//                                    let s = f cts.Token v
+//                                    s,cts
+//                                )
+//                            //if cts.Token.IsCancellationRequested then undo v
+//                            match Stepwise.run cts.Token stepwise with
+//                                | [] -> 
+//                                    undo v
+//                                    Log.line "cancelled something"
+//                                | undoThings -> 
+//                                    cts.Token.Register(fun () -> List.iter (fun i -> i ()) undoThings) |> ignore
+//                        | Rem(_,v) ->
+//                            undo v
+//                            let mutable t = Unchecked.defaultof<_>
+//                            while not (cache.TryRemove(v, &t)) do
+//                                Log.warn "waiting"
+//                                ()
+//
+//                            let (stepwise, cts) = t
+//                            cts.Cancel()
+
+//
+//                            match cache.TryRemove(v) with
+//                                | (true,(stepwise,cts)) ->
+//                                    cts.Cancel()
+//                                | _ -> 
+//                                    
+//                                    Log.error "the impossible happened"
+//                                    System.Diagnostics.Debugger.Break()
+
+            }
+        a, (fun () -> cache.Count)
+
+
+module LodProgress =
+
+    [<CustomEquality; NoComparison>]
+    type GeometryRef = { node : LodDataNode; geometry : IndexedGeometry; range : Range1i } with
+
+        override x.GetHashCode() = HashCode.Combine(x.node.GetHashCode(), x.range.GetHashCode())
+        override x.Equals o =
+            match o with
+                | :? GeometryRef as o -> 
+                    x.node.Equals(o.node) && x.range = o.range
+                | _ -> false
+
+
+    type Progress =
+        {   
+            activeNodeCount     : ref<int>
+            expectedNodeCount   : ref<int>
+            dataAccessTime      : ref<int64> // ticks
+            rasterizeTime       : ref<int64> // ticks
+        }
+
+    type ProgressReport =
+        {
+            activeNodeCount     : int
+            expectedNodeCount   : int
+        }
+    
+
+    [<CompilationRepresentation(CompilationRepresentationFlags.ModuleSuffix)>]
+    module Progress =
+        let empty = { activeNodeCount = ref 0; expectedNodeCount = ref 0; dataAccessTime = ref 0L; rasterizeTime = ref 0L }
+
+        let toReport (prog : Progress) = { ProgressReport.activeNodeCount = !prog.activeNodeCount; ProgressReport.expectedNodeCount = !prog.expectedNodeCount }
+
+        let timed (s : ref<_>) f = 
+            let sw = System.Diagnostics.Stopwatch()
+            sw.Start()
+            let r = f ()
+            sw.Stop()
+            Interlocked.Add(s,sw.Elapsed.Ticks) |> ignore
+            r
+
+open LodProgress
+
+open LodProgress
+
+type PointCloudInfo =
+    {
+        /// the element-types for all available attributes
+        attributeTypes : Map<Symbol, Type>
+        
+        /// decider function
+        lodDecider : IMod<LodData.Decider>
+
+        /// an optional custom view trafo
+        customView : Option<IMod<Trafo3d>>
+
+        /// an optional custom view projection trafo
+        customProjection : Option<IMod<Trafo3d>>
+
+        /// the maximal percentage of inactive vertices kept in memory
+        /// For Example a value of 0.5 means that at most 50% of the vertices in memory are inactive
+        maxReuseRatio : float
+
+        /// the minimal number of inactive vertices kept in memory
+        minReuseCount : int64
+
+        /// the time interval for the pruning process in ms
+        pruneInterval : int
+
+        /// optional surface for bounding boxes of cells that are load in progress.
+        // the surface should properly transform instances by using DefaultSemantic.InstanceTrafo
+        boundingBoxSurface : Option<IMod<ISurface>>
+
+        progressCallback : ProgressReport -> unit
+    }
+
+[<AutoOpen>]
+module ``PointCloud Sg Extensions`` =
+
+    open LodProgress
+
+    module Sg = 
+        type PointCloud(data : ILodData, config : PointCloudInfo, progress : Progress) =
+            interface ISg
+
+            member x.Data = data
+            member x.Config = config
+            member x.Progress = progress
+
+        let pointCloud (data : ILodData) (info : PointCloudInfo) =
+            PointCloud(data, info, Progress.empty) :> ISg
+
+        let pointCloud' (data : ILodData) (info : PointCloudInfo) (progress : Progress) =
+            PointCloud(data, info, progress) :> ISg
+
+
+
+
+module CancellationUtilities =
+        
+    let runWithCompensations (outRef : ref<'a>) (xs : list<('a -> 'a) * ('a -> unit) >) =  
+        let rec doWork xs disposables =
+            async {
+                match xs with
+                    | (m,comp)::xs ->
+                            let resultValue = ref None
+                            let! d = 
+                                Async.OnCancel(fun () -> 
+                                    let r = !resultValue
+                                    match r with
+                                        | Some (v,(d:IDisposable)) -> 
+                                            comp v
+                                            d.Dispose()
+                                        | None -> ()
+                                )
+                            let r = m !outRef
+                            do resultValue := Some (r,d); outRef := r
+                            return! doWork xs (d :: disposables)
+                    | [] -> return () 
+            }
+        doWork xs []
+                
+
+namespace Aardvark.SceneGraph.Semantics
+open System.Collections.Generic
+
+module Helper =
+
+    open System
+    open System.Threading
+    open System.Threading.Tasks
+    open Aardvark.Base
+    open Aardvark.Base.Ag
+    open Aardvark.Base.Rendering
+    open Aardvark.Base.Incremental
+    open Aardvark.SceneGraph
+    open Aardvark.SceneGraph.Semantics
+    open LodProgress
+
+    let ig ( box : Box3d ) : IndexedGeometry =
+        
+        let pa = [|
+            V3f(box.Min.X, box.Min.Y, box.Min.Z);
+            V3f(box.Max.X, box.Min.Y, box.Min.Z);
+            V3f(box.Max.X, box.Max.Y, box.Min.Z);
+            V3f(box.Min.X, box.Max.Y, box.Min.Z);
+            V3f(box.Min.X, box.Min.Y, box.Max.Z);
+            V3f(box.Max.X, box.Min.Y, box.Max.Z);
+            V3f(box.Max.X, box.Max.Y, box.Max.Z);
+            V3f(box.Min.X, box.Max.Y, box.Max.Z);
+            |]
+
+        let pos = [|
+                pa.[0]; pa.[1]; pa.[1]; pa.[2]; pa.[2]; pa.[3]; pa.[3]; pa.[0];
+                pa.[4]; pa.[5]; pa.[5]; pa.[6]; pa.[6]; pa.[7]; pa.[7]; pa.[4];
+                pa.[0]; pa.[4]; pa.[1]; pa.[5]; pa.[2]; pa.[6]; pa.[3]; pa.[7];
+                |]
+        
+        let attrs = [
+                        (DefaultSemantic.Positions, pos :> Array)
+                        (DefaultSemantic.Colors, (C4b.Red |> Array.replicate (pos |> Array.length)) :> Array)
+                    ] |> SymDict.ofList
+            
+        
+        IndexedGeometry(
+                    Mode = IndexedGeometryMode.LineList,
+                    IndexedAttributes = attrs
+                )
+
+module PointCloudRenderObjectSemantics = 
+
+    open System
+    open System.Threading
+    open System.Threading.Tasks
+    open Aardvark.Base
+    open Aardvark.Base.Ag
+    open Aardvark.Base.Rendering
+    open Aardvark.Base.Incremental
+    open Aardvark.SceneGraph
+    open LodProgress
+    open StepwiseProgress
+
+
+    type LoadResult = CancellationTokenSource * ref<IndexedGeometry * GeometryRef>
+
+    type PointCloudHandler(node : Sg.PointCloud, view : IMod<Trafo3d>, proj : IMod<Trafo3d>, viewportSize : IMod<V2i>, progress : LodProgress.Progress, runtime : IRuntime) =
+        let queueCount = 8
+        let cancel = new System.Threading.CancellationTokenSource()
+        let l = obj()
+        let mutable currentId = 0
+
+        //let d = System.Collections.Concurrent.ConcurrentDictionary<LodDataNode,int>()
+
+//        let getId (n : LodDataNode) =
+////            d.GetOrAdd(n, fun n ->
+////                Interlocked.Increment &currentId
+////            )
+//            if n.uniqueId <> 0 then n.uniqueId
+//            else 
+//                let id = Interlocked.Increment(&currentId)
+//                n.uniqueId <- id
+//                id
+
+        let pool = new GeometryPool2(runtime, node.Config.attributeTypes)
+        let calls = DrawCallSet(true)
+        let mutable activeSize = 0L
+
+
+        let pruning = false
+        let inactive = ConcurrentHashQueue<GeometryRef>()
+        let mutable inactiveSize = 0L
+
+        let workingSet = CSet.empty
+
+
+        let activate (n : GeometryRef) =
+            let size = n.range.Size
+
+            if pruning then
+                if inactive.Remove n then
+                    Interlocked.Add(&inactiveSize, int64 -size) |> ignore
+
+            if n.range.Size >= 0 then
+                if calls.AddUnsafe n.range then
+                    Interlocked.Add(&activeSize, int64 size) |> ignore
+                    Interlocked.Increment(progress.activeNodeCount) |> ignore
+                else
+                    Log.line "could not add calls"
+
+
+        let deactivate (n : GeometryRef) =
+            let size = int64 n.range.Size
+
+            if pruning then
+                if inactive.Enqueue n then
+                    Interlocked.Add(&inactiveSize, size) |> ignore
+
+            if n.range.Size >= 0 then
+                if calls.RemoveUnsafe n.range then
+                    Interlocked.Add(&activeSize, -size) |> ignore
+                    Interlocked.Decrement(progress.activeNodeCount) |> ignore
+                else 
+                    Log.line "could not remove calls"
+
+        let removeFromWorkingSet n = 
+            if node.Config.boundingBoxSurface.IsSome  then
+                lock l (fun () -> 
+                    transact (fun () -> workingSet.Remove n |> ignore)
+                )
+
+        member x.WorkingSet = 
+            workingSet :> aset<_>
+
+        member x.Activate() =
+
+
+
+
+            let priority (a : SetOperation<LodDataNode>) =
+                match a with
+                    | Add(_,v) -> v.level
+                    | Rem(_,v) -> Int32.MaxValue - v.level
+            let deltas = new ConcurrentDeltaPriorityQueue<LodDataNode,int>(priority)
+            let r = MVar<_>()
+
+            let run =
+                let mutable currentId = 0
+//                let idCache = Dict<_,_>()
+//
+//                let getId v =
+//                    idCache.GetOrCreate(v, fun _ -> 
+//                        Interlocked.Increment(&currentId)
+//                    )
+
+//                let removeId v =
+//                    match idCache.TryRemove v with
+//                        | (true, id) -> id
+//                        | _ -> 
+//                            Log.error "removal of unknown object"
+//                            failwith "removal of unknown object"
+
+                async {
+                    do! Async.SwitchToNewThread()
+
+                    let mutable lastContent = HashSet<LodDataNode>() :> ISet<_>
+
+                    while true do
+
+                        do! r.TakeAsync()
+                        
+                        let v = view.GetValue ()
+                        let p = proj.GetValue ()
+                        let vps = viewportSize.GetValue()
+                        let decider = node.Config.lodDecider.GetValue ()
+                    
+                        for a in node.Data.Dependencies do a.GetValue () |> ignore
+
+                        let set = Progress.timed progress.rasterizeTime (fun () ->
+                            node.Data.Rasterize(v, p, decider v p vps)
+
+                        ) 
+
+                        let add = System.Collections.Generic.HashSet<_>( set     |> Seq.filter (lastContent.Contains >> not) )     |> Seq.toList
+                        let rem = System.Collections.Generic.HashSet<_>( lastContent |> Seq.filter (set.Contains >> not)     )   |> Seq.toList
+                        lastContent <- set
+
+                        // x = y => x%8 = y%8
+//                        let ops = 
+//                            List.append 
+//                                (List.map (fun v -> getId v, Add v) add) 
+//                                (List.map (fun v -> getId v, Rem v) rem) 
+//                            |> List.groupBy (fun (id,v) -> id % queueCount)
+//                            
+//                        for (qid, ops) in ops do
+//                            deltas.[qid].EnqueueMany(List.map snd ops) 
+                        deltas.EnqueueMany(Seq.append (Seq.map Add add) (Seq.map Rem rem)) 
+//
+//                        let mutable total = 0
+//                        for q in deltas do
+//                            total <- total + q.Count
+
+                        Log.warn "queue: %d" deltas.Count
+
+                        //for v in add do
+                        //    let id = getId v
+                        //    if deltas.[id % queueCount].Add v then
+                        //        if node.Config.boundingBoxSurface.IsSome  then
+                        //            lock l (fun () ->  
+                        //                if not <| workingSet.Contains v then
+                        //                    transact (fun () -> CSet.add v workingSet |> ignore)
+                        //            )
+                        //    else
+                        //        ()
+
+                        //for v in rem do
+                        //    let id = removeId v
+                        //    if deltas.[id % queueCount].Remove v then 
+                        //        ()
+                        //    else
+                        //        lock l (fun () ->  
+                        //            if workingSet.Contains v then
+                        //                transact (fun () -> CSet.remove v workingSet |> ignore)
+                        //        )
+
+                }
+
+            let subV = view.AddMarkingCallback (fun () -> r.Put ()) 
+            let subP = proj.AddMarkingCallback (fun () -> r.Put ())
+            let subS = viewportSize.AddMarkingCallback (fun () -> r.Put ())
+            let subD = node.Config.lodDecider.AddMarkingCallback (fun () -> r.Put ())
+            for a in node.Data.Dependencies do a.AddMarkingCallback (fun () -> r.Put ()) |> ignore
+
+            r.Put()
+
+
+            let effect (ct : CancellationToken) (n : LodDataNode) =
+                stepwise {
+                    let data =  
+                        try 
+                            Async.RunSynchronously(node.Data.GetData(n), cancellationToken = ct) |> Some
+                        with e -> 
+                            removeFromWorkingSet n
+                            Log.warn "data got cancelled"; 
+                            None
+                    match data with
+                        | Some (Some v) ->
+                            do! Stepwise.register (fun () -> pool.Remove v |> ignore)
+                            let range = pool.Add v
+                            if range.IsValid then
+                                let gref = { geometry = v; range = range; node = n }
+                                let mutable activated = false
+                                do! Stepwise.register (fun () -> if activated then deactivate gref)
+                                let () =
+                                    activate gref
+                                    activated <- true
+                                    removeFromWorkingSet n
+                                return ()
+                            else
+                                return ()
+                        | None -> return! Stepwise.cancel
+                        | Some None -> return ()
+                }
+
+
+            
+      
+            let pruningTask =
+                async {
+                    while true do
+                        let mutable cnt = 0
+
+                        let shouldContinue () =
+                            if inactiveSize > node.Config.minReuseCount then 
+                                let ratio = float inactiveSize / float (inactiveSize + activeSize)
+                                if ratio > node.Config.maxReuseRatio then true
+                                else false
+                            else
+                                false
+
+                        while shouldContinue () do
+                            match inactive.TryDequeue() with
+                                | (true, v) ->
+                                    pool.Remove v.geometry |> ignore
+                                    cnt <- cnt + 1
+                                | _ ->
+                                    Log.warn "inactive: %A / count : %A" inactiveSize inactive.Count 
+                                    inactiveSize <- 0L
+                            
+                        do! Async.Sleep node.Config.pruneInterval
+                }
+
+            let mutable deltaProcessors = 0
+            let printer =
+                async {
+                    while true do
+                        do! Async.Sleep(1000)
+                        do progress |> Progress.toReport |> node.Config.progressCallback
+                        //printfn "workers: %d / active = %A / desired = %A / inactiveCnt=%d / inactive=%A / rasterizeTime=%f [seconds] / count: %d / working: %d" deltaProcessors progress.activeNodeCount.Value progress.expectedNodeCount.Value inactive.Count inactiveSize (float progress.rasterizeTime.Value / float TimeSpan.TicksPerSecond) pool.Count workingSet.Count
+                        //printfn "workers: %d / active = %A / desired = %A / inactiveCnt=%d / inactive=%A / rasterizeTime=%f [seconds] / count: %d / working: %d" deltaProcessors progress.activeNodeCount.Value progress.expectedNodeCount.Value inactive.Count inactiveSize (float progress.rasterizeTime.Value / float TimeSpan.TicksPerSecond) pool.Count workingSet.Count
+                        ()
+                }
+
+
+            for i in 0..queueCount-1 do
+                let deltaProcessing,info =  StepwiseQueueExection.runEffects calls deltas effect removeFromWorkingSet
+                let safeDeltas =
+                    async {
+                        deltaProcessors <- deltaProcessors + 1
+                        try
+                            try
+                                return! deltaProcessing
+                            with e -> Log.error "delta processor died!!!"
+                        finally 
+                            Log.warn "ending delta processing"
+                            deltaProcessors <- deltaProcessors - 1
+                    }
+                Async.StartAsTask(safeDeltas, cancellationToken = cancel.Token) |> ignore
+            
+            if pruning then Async.StartAsTask(pruningTask, cancellationToken = cancel.Token) |> ignore
+            Async.StartAsTask(printer, cancellationToken = cancel.Token) |> ignore
+            Async.StartAsTask(run, cancellationToken = cancel.Token) |> ignore
+            
+
+            { new IDisposable with 
+                member x.Dispose() =
+                    cancel.Cancel()
+                    subV.Dispose()
+                    subP.Dispose()
+                    subS.Dispose()
+                    subD.Dispose()
+            }
+
+
+        member x.Attributes =
+            { new IAttributeProvider with
+                member x.TryGetAttribute sem =
+                    match Map.tryFind sem node.Config.attributeTypes with
+                        | Some t ->
+                            let b = pool.GetBuffer sem
+                            b |> Some
+                        | None ->
+                            None
+
+                member x.All = Seq.empty
+                member x.Dispose() = ()
+            }
+
+        member x.DrawCallInfos =
+            calls |> DrawCallSet.toMod
+
+        
+    [<Semantic>]
+    type PointCloudSemantics() =
+        member x.RenderObjects(l : Sg.PointCloud) =
+            let obj = RenderObject.create()
+
+            let view = 
+                match l.Config.customView with
+                    | Some v -> v
+                    | None -> l.ViewTrafo
+
+            let proj = 
+                match l.Config.customProjection with
+                    | Some p -> p
+                    | None -> l.ProjTrafo
+
+            let viewportSize =
+                match obj.Uniforms.TryGetUniform(obj.AttributeScope, Symbol.Create "ViewportSize") with
+                    | Some (:? IMod<V2i> as vs) -> vs
+                    | _ -> failwith "[PointCloud] could not get viewport size (please apply to scenegraph)"
+
+            let h = PointCloudHandler(l, view, proj, viewportSize, l.Progress, l.Runtime)
+
+            let calls = h.DrawCallInfos
+
+            obj.IndirectBuffer <- calls |> Mod.map IndirectBuffer.ofArray
+            obj.Activate <- h.Activate
+            obj.VertexAttributes <- h.Attributes
+            obj.Mode <- Mod.constant IndexedGeometryMode.PointList
+            obj.Surface <- l.Surface
+
+            match l.Config.boundingBoxSurface with
+                | None -> ASet.single (obj :> IRenderObject)
+                | Some surf ->
+                    let trafos = 
+                        h.WorkingSet 
+                            |> ASet.toMod 
+                            |> Mod.map ( fun a -> a |> Seq.toArray |> Array.map ( fun v -> 
+                                let box = v.bounds
+                                let shift = Trafo3d.Translation(box.Center)
+                                let bias = Trafo3d.Translation(-V3d.III * 0.5)
+                                let scale = Trafo3d.Scale( box.SizeX, box.SizeY, box.SizeZ )
+                                bias*scale*shift ))
+                    
+                    let unitbox = (Box3d.Unit |> Helper.ig)
+
+                    let iSg = 
+                        unitbox |> Sg.instancedGeometry trafos 
+                                |> Sg.surface surf
+
+                    let ros = Semantics.RenderObjectSemantics.Semantic.renderObjects iSg
+
+                    aset {
+                        yield obj :> IRenderObject
+                        yield! ros
+                    }
+
+
+