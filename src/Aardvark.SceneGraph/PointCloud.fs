﻿namespace Aardvark.SceneGraph

open System
open Aardvark.Base
open Aardvark.Base.Rendering
open Aardvark.Base.Incremental

type Progress =
    {   
        ActiveNodeCount     : int ref
        ExpectedNodeCount   : int ref
    }

type PointCloudInfo =
    {
        /// the element-types for all available attributes
        attributeTypes : Map<Symbol, Type>

        /// the target point distance in pixels
        targetPointDistance : IMod<float>

        /// an optional custom view trafo
        customView : Option<IMod<Trafo3d>>

        /// an optional custom view projection trafo
        customProjection : Option<IMod<Trafo3d>>

        /// the maximal percentage of inactive vertices kept in memory
        /// For Example a value of 0.5 means that at most 50% of the vertices in memory are inactive
        maxReuseRatio : float

        /// the minimal number of inactive vertices kept in memory
        minReuseCount : int64

        /// the time interval for the pruning process in ms
        pruneInterval : int
    }

[<AutoOpen>]
module ``PointCloud Sg Extensions`` =

    module Sg = 
        type PointCloud(data : ILodData, config : PointCloudInfo, progress : Progress) =
            interface ISg

            member x.Data = data
            member x.Config = config
            member x.Progress = progress

        let pointCloud (data : ILodData) (info : PointCloudInfo) =
            PointCloud(data, info, { ActiveNodeCount = ref 0; ExpectedNodeCount = ref 0 }) :> ISg

        let pointCloud' (data : ILodData) (info : PointCloudInfo) (progress : Progress) =
            PointCloud(data, info, progress) :> ISg
            

namespace Aardvark.SceneGraph.Semantics

open System
open System.Threading
open System.Threading.Tasks
open Aardvark.Base
open Aardvark.Base.Ag
open Aardvark.Base.Rendering
open Aardvark.Base.Incremental
open Aardvark.SceneGraph


module PointCloudRenderObjectSemantics = 

    [<CustomEquality; NoComparison>]
    type GeometryRef = { node : LodDataNode; geometry : IndexedGeometry; range : Range1i } with

        override x.GetHashCode() = HashCode.Combine(x.node.GetHashCode(), x.range.GetHashCode())
        override x.Equals o =
            match o with
                | :? GeometryRef as o -> 
                    x.node.Equals(o.node) && x.range = o.range
                | _ -> false

    type LoadTask(factory : TaskFactory, data : ILodData, node : LodDataNode, ct : CancellationToken, pool : GeometryPool, activate : GeometryRef -> unit, deactivate : GeometryRef -> unit) =
        let cancel = new CancellationTokenSource()
        let mutable killed = 0
        let mutable refCnt = 1
        let mutable running = true
     
        let task =
            let runner = 
                async {
                    do! Async.Sleep 0

                    let! geometry = data.GetData(node)
                    do! Async.OnCancel(fun () -> pool.Remove geometry |> ignore) |> Async.Ignore
                   
                    let range = pool.Add(geometry) 
                    
                    let res = { node = node; geometry = geometry; range = range }

                    try
                        return res
                    finally
                        running <- false
                        if refCnt > 0 then activate res
                        else deactivate res
                }
            Async.StartAsTask(runner, cancellationToken = cancel.Token)


        member x.Deactivate() =
            if killed = 1 then failwith "cannot deactive killed LoadTask"

            let newCnt = Interlocked.Decrement(&refCnt)
            if newCnt = 0 then
                if not running then 
                    if task.IsCanceled |> not then
                        deactivate task.Result

                    false
                else
                    match task.Status with
                        | TaskStatus.WaitingForActivation | TaskStatus.WaitingToRun ->
                            printfn "aborting the evil that men do"
                            cancel.Cancel()
                            true
                        | _ ->
                            false
            else
                false


        member x.Activate() =
            if killed = 1 then failwith "cannot active killed LoadTask"

            let newCnt = Interlocked.Increment(&refCnt)
            if newCnt = 1 then
                if not running then 
                    if task.IsCanceled |> not then
                        activate task.Result


        member x.Kill(cont : GeometryRef -> unit) =
            if Interlocked.Exchange(&killed, 1) = 0 then
                cancel.Cancel()

                let killNow (t : Task<_>) =
                    cont t.Result

                if task.IsCompleted then cont task.Result
                else task.ContinueWith killNow |> ignore

    module LoadIntoPool =
        
        let runWithCompensations (outRef : ref<'a>) (xs : list<('a -> Async<'a>) * ('a -> unit) >) =  
            let rec doWork xs disposables =
                async {
                    match xs with
                        | (m,comp)::xs ->
                                let resultValue = ref None
                                let! d = 
                                    Async.OnCancel(fun () -> 
                                        let r = !resultValue
                                        match r with
                                            | Some (v,(d:IDisposable)) -> 
                                                comp v
                                                d.Dispose()
                                            | None -> ()
                                    )
                                let! r = m !outRef
                                do resultValue := Some (r,d); outRef := r
                                return! doWork xs (d :: disposables)
                        | [] -> return () 
                }
            doWork xs []

        let load (data : ILodData) (node : LodDataNode) (pool : GeometryPool) = 
            async {
                let! geometry = data.GetData(node)
                do! Async.OnCancel(fun () -> Log.line "rollback, remove from pool."; pool.Remove geometry |> ignore) |> Async.Ignore
                let range = pool.Add(geometry) 
                    
                return { node = node; geometry = geometry; range = range }
            }

    type LoadTaskasdasd(data : ILodData, node : LodDataNode, ct : CancellationToken, pool : GeometryPool, activate : GeometryRef -> unit, deactivate : GeometryRef -> unit) =
        let mutable result = None
        let mutable refCnt = 1

        let run =
            async {
                let! geometry = data.GetData(node)
                do! Async.OnCancel(fun () -> pool.Remove geometry |> ignore) |> Async.Ignore
                let range = pool.Add(geometry) 
                    
                return { node = node; geometry = geometry; range = range }
            }

        member x.Run() =
            let r = Async.RunSynchronously run
            result <- Some r
            activate r

        member x.Deactivate() = 
            if Interlocked.Decrement(&refCnt) = 0 then
                match result with
                    | None -> ()
                    | Some v -> deactivate v

        member x.Activate() = 
            if Interlocked.Increment(&refCnt) = 1 then
                match result with
                    | Some r -> activate r
                    | None -> failwith ""

        member x.Kill cont = result |> Option.iter cont

    type LoadResult = ref<Choice<CancellationTokenSource,GeometryRef>>
    type LoadResultNew = CancellationTokenSource * ref<IndexedGeometry * GeometryRef>

    type PointCloudHandler(node : Sg.PointCloud, view : IMod<Trafo3d>, proj : IMod<Trafo3d>, viewportSize : IMod<V2i>, progress : Progress, runtime : IRuntime) =
        let cancel = new System.Threading.CancellationTokenSource()

        let pool = GeometryPool.createAsync runtime
        let calls = DrawCallSet(false)
        let inactive = ConcurrentHashQueue<GeometryRef>()
        let mutable inactiveSize = 0L
        let mutable activeSize = 0L

        let mutable pendingRemoves = 0
        let geometries = System.Collections.Concurrent.ConcurrentDictionary<LodDataNode, LoadResult>()
        let geometriesNew = System.Collections.Concurrent.ConcurrentDictionary<LodDataNode, LoadResultNew>()



        let activate (n : GeometryRef) =
            let size = n.range.Size

            if inactive.Remove n then
                Interlocked.Add(&inactiveSize, int64 -size) |> ignore

            if calls.Add n.range then
                Interlocked.Add(&activeSize, int64 size) |> ignore
                Interlocked.Increment(progress.ActiveNodeCount) |> ignore


        let deactivate (n : GeometryRef) =
            let size = int64 n.range.Size

            if inactive.Enqueue n then
                Interlocked.Add(&inactiveSize, size) |> ignore

            if calls.Remove n.range then
                Interlocked.Add(&activeSize, -size) |> ignore
                Interlocked.Decrement(progress.ActiveNodeCount) |> ignore


        member x.Add(n : LodDataNode) =
<<<<<<< HEAD
            Interlocked.Increment(progress.ExpectedNodeCount) |> ignore
            let isNew = ref false

            let cts = new System.Threading.CancellationTokenSource()
            let uninitialized = Choice1Of2 cts
            let loadResult = ref uninitialized
            let result = geometries.GetOrAdd(n, System.Func<LodDataNode,LoadResult>(fun _ ->
                isNew := true
                loadResult
            ))
            let geometry = 
                try 
                    Some <| Async.RunSynchronously(LoadIntoPool.load node.Data n pool, cancellationToken = cts.Token)
                with 
                    | :? OperationCanceledException as e -> 
                        Log.line "op cancelled."
                        None
                        
            match geometry with
                | Some geometry ->
                    let validGeometry = Choice2Of2 geometry

                    let ch = Interlocked.Exchange(loadResult,validGeometry)
                    if System.Object.ReferenceEquals(ch,uninitialized) |> not (*&& !isNew*) then
                        activate geometry
                    else Log.line "cancelled, not activating: %A" ch
                | _ -> ()


        member x.Remove(n : LodDataNode) =
            match geometries.TryRemove n with
                | (true,v) ->
                    Interlocked.Decrement(progress.ExpectedNodeCount) |> ignore
                    match Interlocked.Exchange(v,Unchecked.defaultof<_>) with
                        | Choice1Of2 ct -> 
                            Log.line "cancelling import."
                            ct.Cancel()
                        | Choice2Of2 g -> 
                            deactivate g
                    true
                | _ -> 
                    Log.warn "failed to find node for removal: %A" n.id
                    false
=======
            Interlocked.Increment(&desiredCount) |> ignore

            let loadData _ =
                async {
                    let! geometry = node.Data.GetData(n)
                    return geometry,Unchecked.defaultof<_>
                }

            let undoLoad (geo,ref) = Log.line "rollback, undo load data"

            let addToPool (ig,r) =
                async {
                    let range = pool.Add ig
                    return ig, { node = n; geometry = ig; range = range }
                }

            let removeFromPool (ig,r) = 
                Log.line "rollback, remove from pool."; 
                pool.Remove ig |> ignore

            let addToRender (ig,r) =
                async { 
                    do activate r
                    return ig,r
                }

            let removeFromRender (ig,r) = deactivate r

            let effects =
                [
                    loadData,    undoLoad
                    addToPool,   removeFromPool
                    addToRender, removeFromRender
                ]

            let cts = new System.Threading.CancellationTokenSource()
            let result = ref Unchecked.defaultof<_>
            let r = geometriesNew.GetOrAdd(n, (cts, result))
            Async.RunSynchronously(LoadIntoPool.runWithCompensations result effects, cancellationToken= cts.Token)
            r
                    
//
//            let isNew = ref false
//
//            let cts = new System.Threading.CancellationTokenSource()
//            let uninitialized = Choice1Of2 cts
//            let loadResult = ref uninitialized
//            let result = geometries.GetOrAdd(n, System.Func<LodDataNode,LoadResult>(fun _ ->
//                isNew := true
//                loadResult
//            ))
//            let geometry = 
//                try 
//                    Some <| Async.RunSynchronously(LoadIntoPool.load node.Data n pool, cancellationToken = cts.Token)
//                with 
//                    | :? OperationCanceledException as e -> 
//                        Log.line "op cancelled."
//                        None
//                        
//            match geometry with
//                | Some geometry ->
//                    let validGeometry = Choice2Of2 geometry
//
//                    let ch = Interlocked.Exchange(loadResult,validGeometry)
//                    if (not <| Unchecked.equals ch Unchecked.defaultof<_>) && ch = uninitialized (*&& !isNew*) then
//                        activate geometry
//                    else Log.line "cancelled, not activating: %A" ch
//                | _ -> ()


        member x.Remove(n : LodDataNode) =
              match geometriesNew.TryRemove n with
                | (true,(cts,r)) ->
                    Interlocked.Decrement(&desiredCount) |> ignore
                    cts.Cancel()
                    cts.Dispose()
                | _ -> printfn "wtf"
//            match geometries.TryRemove n with
//                | (true,v) ->
//                    Interlocked.Decrement(&desiredCount) |> ignore
//                    match Interlocked.Exchange(v,Unchecked.defaultof<_>) with
//                        | Choice1Of2 ct -> 
//                            Log.line "cancelling import."
//                            ct.Cancel()
//                        | Choice2Of2 g -> 
//                            deactivate g
//                    true
//                | _ -> 
//                    Log.warn "failed to find node for removal: %A" n.id
//                    false
>>>>>>> 514eb97b



        member x.Activate() =
                
            let wantedNearPlaneDistance =
                Mod.custom (fun self ->
                    let viewportSize = viewportSize.GetValue self
                    let wantedPixelDistance = node.Config.targetPointDistance.GetValue self

                    let size = max viewportSize.X viewportSize.Y
                    2.0 * float wantedPixelDistance / float size
                )

            let content =
                ASet.custom (fun self ->
                    let view = view.GetValue self
                    let proj = proj.GetValue self
                    let wantedNearPlaneDistance = wantedNearPlaneDistance.GetValue self

                    let set = node.Data.Rasterize(view, proj, wantedNearPlaneDistance)

                    let add = set |> Seq.filter (self.Content.Contains >> not) |> Seq.map Add
                    let rem = self.Content |> Seq.filter (set.Contains >> not) |> Seq.map Rem

                    let res = Seq.append add rem |> Seq.toList
                    res
                )


            let deltas = ConcurrentDeltaQueue.ofASet content

            let deltaProcessing =    
                async {
                    do! Async.SwitchToNewThread()
                    while true do
                        let op = deltas.Dequeue()

                        match op with
                            | Add n -> x.Add n |> ignore
                            | Rem n -> x.Remove n |> ignore
                }

      
            let pruning =
                async {
                    while true do
                        let mutable cnt = 0

                        let shouldContinue () =
                            if inactiveSize > node.Config.minReuseCount then 
                                let ratio = float inactiveSize / float (inactiveSize + activeSize)
                                if ratio > node.Config.maxReuseRatio then true
                                else false
                            else
                                false

                        while shouldContinue () do
                            match inactive.TryDequeue() with
                                | (true, v) ->
                                    pool.Remove v.geometry |> ignore
                                    cnt <- cnt + 1
                                | _ ->
                                    Log.warn "inactive: %A / count : %A" inactiveSize inactive.Count 
                                    inactiveSize <- 0L
                            
                        do! Async.Sleep node.Config.pruneInterval
                }

            let printer =
                async {
                    while true do
                        do! Async.Sleep(1000)
                        printfn "active = %A / desired = %A / count = %A / inactiveCnt=%d / inactive=%A" progress.ActiveNodeCount progress.ExpectedNodeCount geometries.Count inactive.Count inactiveSize
                        ()
                }


//            let t = 
//                [| for i in 0 .. 8 do 
//                    let t = System.Threading.Thread(ThreadStart(deltaProcessing))   // todo cancell
//                    t.Priority <- ThreadPriority.BelowNormal
//                    t.Start()
//                |]
            for i in 1..4 do
                Async.StartAsTask(deltaProcessing, cancellationToken = cancel.Token) |> ignore
            Async.StartAsTask(pruning, cancellationToken = cancel.Token) |> ignore
            Async.StartAsTask(printer, cancellationToken = cancel.Token) |> ignore

            { new IDisposable with member x.Dispose() = () }


        member x.Attributes =
            { new IAttributeProvider with
                member x.TryGetAttribute sem =
                    match Map.tryFind sem node.Config.attributeTypes with
                        | Some t ->
                            let b = pool.GetBuffer sem
                            BufferView(b, t) |> Some
                        | None ->
                            None

                member x.All = Seq.empty
                member x.Dispose() = ()
            }

        member x.DrawCallInfos =
            calls |> DrawCallSet.toMod

    [<Semantic>]
    type PointCloudSemantics() =
        member x.RenderObjects(l : Sg.PointCloud) =
            let obj = RenderObject.create()

            let view = 
                match l.Config.customView with
                    | Some v -> v
                    | None -> l.ViewTrafo

            let proj = 
                match l.Config.customProjection with
                    | Some p -> p
                    | None -> l.ProjTrafo

            let viewportSize =
                match obj.Uniforms.TryGetUniform(obj.AttributeScope, Symbol.Create "ViewportSize") with
                    | Some (:? IMod<V2i> as vs) -> vs
                    | _ -> failwith "[PointCloud] could not get viewport size (please apply to scenegraph)"

            let h = PointCloudHandler(l, view, proj, viewportSize, l.Progress, l.Runtime)

            let calls = h.DrawCallInfos

            obj.IndirectBuffer <- calls |> Mod.map (fun a -> ArrayBuffer(a) :> IBuffer)
            obj.Activate <- h.Activate
            obj.VertexAttributes <- h.Attributes
            obj.Mode <- Mod.constant IndexedGeometryMode.PointList

            ASet.single (obj :> IRenderObject)
<|MERGE_RESOLUTION|>--- conflicted
+++ resolved
@@ -254,52 +254,7 @@
 
 
         member x.Add(n : LodDataNode) =
-<<<<<<< HEAD
             Interlocked.Increment(progress.ExpectedNodeCount) |> ignore
-            let isNew = ref false
-
-            let cts = new System.Threading.CancellationTokenSource()
-            let uninitialized = Choice1Of2 cts
-            let loadResult = ref uninitialized
-            let result = geometries.GetOrAdd(n, System.Func<LodDataNode,LoadResult>(fun _ ->
-                isNew := true
-                loadResult
-            ))
-            let geometry = 
-                try 
-                    Some <| Async.RunSynchronously(LoadIntoPool.load node.Data n pool, cancellationToken = cts.Token)
-                with 
-                    | :? OperationCanceledException as e -> 
-                        Log.line "op cancelled."
-                        None
-                        
-            match geometry with
-                | Some geometry ->
-                    let validGeometry = Choice2Of2 geometry
-
-                    let ch = Interlocked.Exchange(loadResult,validGeometry)
-                    if System.Object.ReferenceEquals(ch,uninitialized) |> not (*&& !isNew*) then
-                        activate geometry
-                    else Log.line "cancelled, not activating: %A" ch
-                | _ -> ()
-
-
-        member x.Remove(n : LodDataNode) =
-            match geometries.TryRemove n with
-                | (true,v) ->
-                    Interlocked.Decrement(progress.ExpectedNodeCount) |> ignore
-                    match Interlocked.Exchange(v,Unchecked.defaultof<_>) with
-                        | Choice1Of2 ct -> 
-                            Log.line "cancelling import."
-                            ct.Cancel()
-                        | Choice2Of2 g -> 
-                            deactivate g
-                    true
-                | _ -> 
-                    Log.warn "failed to find node for removal: %A" n.id
-                    false
-=======
-            Interlocked.Increment(&desiredCount) |> ignore
 
             let loadData _ =
                 async {
@@ -340,39 +295,10 @@
             Async.RunSynchronously(LoadIntoPool.runWithCompensations result effects, cancellationToken= cts.Token)
             r
                     
-//
-//            let isNew = ref false
-//
-//            let cts = new System.Threading.CancellationTokenSource()
-//            let uninitialized = Choice1Of2 cts
-//            let loadResult = ref uninitialized
-//            let result = geometries.GetOrAdd(n, System.Func<LodDataNode,LoadResult>(fun _ ->
-//                isNew := true
-//                loadResult
-//            ))
-//            let geometry = 
-//                try 
-//                    Some <| Async.RunSynchronously(LoadIntoPool.load node.Data n pool, cancellationToken = cts.Token)
-//                with 
-//                    | :? OperationCanceledException as e -> 
-//                        Log.line "op cancelled."
-//                        None
-//                        
-//            match geometry with
-//                | Some geometry ->
-//                    let validGeometry = Choice2Of2 geometry
-//
-//                    let ch = Interlocked.Exchange(loadResult,validGeometry)
-//                    if (not <| Unchecked.equals ch Unchecked.defaultof<_>) && ch = uninitialized (*&& !isNew*) then
-//                        activate geometry
-//                    else Log.line "cancelled, not activating: %A" ch
-//                | _ -> ()
-
-
         member x.Remove(n : LodDataNode) =
               match geometriesNew.TryRemove n with
                 | (true,(cts,r)) ->
-                    Interlocked.Decrement(&desiredCount) |> ignore
+                    Interlocked.Decrement(progress.ExpectedNodeCount) |> ignore
                     cts.Cancel()
                     cts.Dispose()
                 | _ -> printfn "wtf"
@@ -389,7 +315,6 @@
 //                | _ -> 
 //                    Log.warn "failed to find node for removal: %A" n.id
 //                    false
->>>>>>> 514eb97b
 
 
 
