--- conflicted
+++ resolved
@@ -108,7 +108,6 @@
                     let { texture = o; level = level; slice = slice } = r
                     let o = unbox<Texture> o
 
-<<<<<<< HEAD
                     if slice < 0 then
 
                         GL.FramebufferTexture(FramebufferTarget.Framebuffer, attachment, o.Handle, level)
@@ -128,24 +127,8 @@
                                 if o.Count > 1 then
                                     GL.FramebufferTextureLayer(FramebufferTarget.Framebuffer, attachment, o.Handle, level, slice)
                                 else
-                                    GL.FramebufferTexture2D(FramebufferTarget.Framebuffer, attachment, TextureTarget.Texture2D, o.Handle, level)
+                                    GL.FramebufferTexture2D(FramebufferTarget.Framebuffer, attachment, (if o.IsMultisampled then TextureTarget.Texture2DMultisample else TextureTarget.Texture2D), o.Handle, level)
                                 GL.Check "could not attach texture"
-=======
-                    match o.Dimension with
-                        | TextureDimension.TextureCube ->
-                            let (_,target) = TextureExtensions.cubeSides.[slice]
-                            if o.IsArray then
-                                failwith "cubemaparray currently not implemented"
-                            else
-                                GL.FramebufferTexture2D(FramebufferTarget.Framebuffer, attachment, target, o.Handle, level)
-                            GL.Check "could not attach texture"
-                        | _ ->
-                            if o.IsArray then
-                                GL.FramebufferTextureLayer(FramebufferTarget.Framebuffer, attachment, o.Handle, level, slice)
-                            else
-                                GL.FramebufferTexture2D(FramebufferTarget.Framebuffer, attachment, (if o.IsMultisampled then TextureTarget.Texture2DMultisample else TextureTarget.Texture2D), o.Handle, level)
-                            GL.Check "could not attach texture"
->>>>>>> 63a149f9
 
         
                 | _ ->
