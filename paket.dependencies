framework: netstandard2.0, net471, netcoreapp2.0
source https://api.nuget.org/v3/index.json
source https://vrvis.myget.org/F/aardvark_public/api/v3/index.json

<<<<<<< HEAD
nuget FSharp.Core ~> 4.0.0

nuget Aardvark.Base.FSharp               ~> 3.0.62
nuget Aardvark.Base.Incremental          ~> 3.0.62
nuget Aardvark.Base.Runtime              ~> 3.0.62
                                         
nuget FShade.Core                        ~> 3.4.2
nuget FShade                             ~> 3.4.2
nuget FShade.Debug                       ~> 3.4.2

nuget GLSLangSharp                       ~> 0.3.9
nuget Unofficial.OpenVR					 ~> 1.0.11

nuget FSharp.Quotations.Evaluator        ~> 1.0.6
nuget FSharp.Charting                    ~> 0.90.14
     
nuget BruTile                            ~> 0.12.0
nuget Unofficial.AssimpNet               ~> 3.3.3
=======
nuget FSharp.Core                        ~> 4.3.0

nuget Aardvark.Base.FSharp               ~> 4.0.4
nuget Aardvark.Base.Incremental          ~> 4.0.4
nuget Aardvark.Base.Runtime              ~> 4.0.4
nuget Aardvark.Base.Essentials           ~> 4.0.4
                                  
nuget FShade.Core                        ~> 4.0.0
nuget FShade                             ~> 4.0.0
nuget FShade.Debug                       ~> 4.0.0

nuget Unofficial.OpenVR					 ~> 1.1.0 
nuget Unofficial.Typography              ~> 0.0.2
nuget CommonMark.NET                     ~> 0.15.1
nuget GLSLangSharp                       ~> 0.4.0

nuget BruTile                            ~> 2.0.0-alpha1
nuget Unofficial.LibTessDotNet           ~> 2.0.0
nuget SharpDX.Direct3D9                  ~> 4.0.1
nuget Unofficial.AssimpNet               ~> 4.0.1

nuget Unofficial.OpenTK                  ~> 3.0.11
nuget Unofficial.OpenTK.GLControl        ~> 3.0.11
nuget Unofficial.CreateWindow            ~> 3.0.11
	
	
nuget FSharp.Charting                    ~> 0.91.1
>>>>>>> c4fbc399
nuget OpenHardwareMonitor                ~> 0.7.1
nuget DockPanelSuite                     = 2.10.0-beta2
nuget DockPanelSuite.ThemeVS2012Light    = 2.10.0-beta2
nuget DockPanelSuite.ThemeVS2013Blue     = 2.10.0-beta2
nuget Clipper                            ~> 6.4.0


nuget NUnit.Console                      ~> 3.8.0
nuget NUnit                              ~> 3.9.0
nuget FsUnit                             ~> 3.1.0

group Build
framework: net45
content: none
source https://api.nuget.org/v3/index.json
source https://vrvis.myget.org/F/aardvark_public/api/v3/index.json
github aardvark-platform/aardvark.fake:v4
<|MERGE_RESOLUTION|>--- conflicted
+++ resolved
@@ -1,69 +1,48 @@
-framework: netstandard2.0, net471, netcoreapp2.0
-source https://api.nuget.org/v3/index.json
-source https://vrvis.myget.org/F/aardvark_public/api/v3/index.json
-
-<<<<<<< HEAD
-nuget FSharp.Core ~> 4.0.0
-
-nuget Aardvark.Base.FSharp               ~> 3.0.62
-nuget Aardvark.Base.Incremental          ~> 3.0.62
-nuget Aardvark.Base.Runtime              ~> 3.0.62
-                                         
-nuget FShade.Core                        ~> 3.4.2
-nuget FShade                             ~> 3.4.2
-nuget FShade.Debug                       ~> 3.4.2
-
-nuget GLSLangSharp                       ~> 0.3.9
-nuget Unofficial.OpenVR					 ~> 1.0.11
-
-nuget FSharp.Quotations.Evaluator        ~> 1.0.6
-nuget FSharp.Charting                    ~> 0.90.14
-     
-nuget BruTile                            ~> 0.12.0
-nuget Unofficial.AssimpNet               ~> 3.3.3
-=======
-nuget FSharp.Core                        ~> 4.3.0
-
-nuget Aardvark.Base.FSharp               ~> 4.0.4
-nuget Aardvark.Base.Incremental          ~> 4.0.4
-nuget Aardvark.Base.Runtime              ~> 4.0.4
-nuget Aardvark.Base.Essentials           ~> 4.0.4
-                                  
-nuget FShade.Core                        ~> 4.0.0
-nuget FShade                             ~> 4.0.0
-nuget FShade.Debug                       ~> 4.0.0
-
-nuget Unofficial.OpenVR					 ~> 1.1.0 
-nuget Unofficial.Typography              ~> 0.0.2
-nuget CommonMark.NET                     ~> 0.15.1
-nuget GLSLangSharp                       ~> 0.4.0
-
-nuget BruTile                            ~> 2.0.0-alpha1
-nuget Unofficial.LibTessDotNet           ~> 2.0.0
-nuget SharpDX.Direct3D9                  ~> 4.0.1
-nuget Unofficial.AssimpNet               ~> 4.0.1
-
-nuget Unofficial.OpenTK                  ~> 3.0.11
-nuget Unofficial.OpenTK.GLControl        ~> 3.0.11
-nuget Unofficial.CreateWindow            ~> 3.0.11
-	
-	
-nuget FSharp.Charting                    ~> 0.91.1
->>>>>>> c4fbc399
-nuget OpenHardwareMonitor                ~> 0.7.1
-nuget DockPanelSuite                     = 2.10.0-beta2
-nuget DockPanelSuite.ThemeVS2012Light    = 2.10.0-beta2
-nuget DockPanelSuite.ThemeVS2013Blue     = 2.10.0-beta2
-nuget Clipper                            ~> 6.4.0
-
-
-nuget NUnit.Console                      ~> 3.8.0
-nuget NUnit                              ~> 3.9.0
-nuget FsUnit                             ~> 3.1.0
-
-group Build
-framework: net45
-content: none
-source https://api.nuget.org/v3/index.json
-source https://vrvis.myget.org/F/aardvark_public/api/v3/index.json
-github aardvark-platform/aardvark.fake:v4
+framework: netstandard2.0, net471, netcoreapp2.0
+source https://api.nuget.org/v3/index.json
+source https://vrvis.myget.org/F/aardvark_public/api/v3/index.json
+
+nuget FSharp.Core                        ~> 4.3.0
+
+nuget Aardvark.Base.FSharp               ~> 4.0.4
+nuget Aardvark.Base.Incremental          ~> 4.0.4
+nuget Aardvark.Base.Runtime              ~> 4.0.4
+nuget Aardvark.Base.Essentials           ~> 4.0.4
+                                  
+nuget FShade.Core                        ~> 4.0.0
+nuget FShade                             ~> 4.0.0
+nuget FShade.Debug                       ~> 4.0.0
+
+nuget Unofficial.OpenVR					 ~> 1.1.0 
+nuget Unofficial.Typography              ~> 0.0.2
+nuget CommonMark.NET                     ~> 0.15.1
+nuget GLSLangSharp                       ~> 0.4.0
+
+nuget BruTile                            ~> 2.0.0-alpha1
+nuget Unofficial.LibTessDotNet           ~> 2.0.0
+nuget SharpDX.Direct3D9                  ~> 4.0.1
+nuget Unofficial.AssimpNet               ~> 4.0.1
+
+nuget Unofficial.OpenTK                  ~> 3.0.11
+nuget Unofficial.OpenTK.GLControl        ~> 3.0.11
+nuget Unofficial.CreateWindow            ~> 3.0.11
+	
+	
+nuget FSharp.Charting                    ~> 0.91.1
+nuget OpenHardwareMonitor                ~> 0.7.1
+nuget DockPanelSuite                     = 2.10.0-beta2
+nuget DockPanelSuite.ThemeVS2012Light    = 2.10.0-beta2
+nuget DockPanelSuite.ThemeVS2013Blue     = 2.10.0-beta2
+nuget Clipper                            ~> 6.4.0
+
+
+nuget NUnit.Console                      ~> 3.8.0
+nuget NUnit                              ~> 3.9.0
+nuget FsUnit                             ~> 3.1.0
+
+group Build
+framework: net45
+content: none
+source https://api.nuget.org/v3/index.json
+source https://vrvis.myget.org/F/aardvark_public/api/v3/index.json
+github aardvark-platform/aardvark.fake:v4